--- conflicted
+++ resolved
@@ -55,12 +55,7 @@
   - xlrd=2.0.1
   - xlsxwriter=1.4.3
   - zstandard=0.15.2
-<<<<<<< HEAD
   - pip:
       - "git+https://github.com/mesonbuild/meson.git@master"
       - "git+https://github.com/mesonbuild/meson-python.git@main"
-=======
-
-  - pip:
-    - pyqt5==5.15.1
->>>>>>> ceebce6f
+      - pyqt5==5.15.1