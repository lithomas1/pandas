name: pandas-dev
channels:
  - conda-forge
dependencies:
  - python=3.8

  # test dependencies
  - cython>=0.29.32
  - pytest>=6.0
  - pytest-cov
  - pytest-xdist>=1.31
  - psutil
  - pytest-asyncio>=0.17
  - boto3

  # required dependencies
  - python-dateutil
  - numpy
  - pytz

  # optional dependencies
  - beautifulsoup4
  - blosc
  - bottleneck
  - brotlipy
  - fastparquet
  - fsspec
  - html5lib
  - hypothesis
  - gcsfs
  - jinja2
  - lxml
  - matplotlib
  - numba
  - numexpr
  - openpyxl
  - odfpy
  - pandas-gbq
  - psycopg2
  - pyarrow
  - pymysql
  # Not provided on ARM
  #- pyreadstat
  - pytables
  - python-snappy
  - pyxlsb
  - s3fs>=2021.08.0
  - scipy
  - sqlalchemy
  - tabulate
  - xarray
  - xlrd
  - xlsxwriter
<<<<<<< HEAD
  - xlwt
  - zstandard
  - pip:
      - "git+https://github.com/mesonbuild/meson.git@master"
      - "git+https://github.com/FFY00/meson-python.git@main"
=======
  - zstandard
>>>>>>> dec9be2a
<|MERGE_RESOLUTION|>--- conflicted
+++ resolved
@@ -51,12 +51,7 @@
   - xarray
   - xlrd
   - xlsxwriter
-<<<<<<< HEAD
-  - xlwt
   - zstandard
   - pip:
       - "git+https://github.com/mesonbuild/meson.git@master"
-      - "git+https://github.com/FFY00/meson-python.git@main"
-=======
-  - zstandard
->>>>>>> dec9be2a
+      - "git+https://github.com/FFY00/meson-python.git@main"