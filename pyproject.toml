[build-system]
# Minimum requirements for the build system to execute.
# See https://github.com/scipy/scipy/pull/12940 for the AIX issue.
requires = [
    "meson-python==0.13.1",
<<<<<<< HEAD
    "meson==1.1.1",
=======
    "meson==1.2.1",
>>>>>>> fce77605
    "wheel",
    "Cython==3.0.5",  # Note: sync with setup.py, environment.yml and asv.conf.json
    # Any NumPy version should be fine for compiling.  Users are unlikely
    # to get a NumPy<1.25 so the result will be compatible with all relevant
    # NumPy versions (if not it is presumably compatible with their version).
    # Pin <2.0 for releases until tested against an RC.  But explicitly allow
    # testing the `.dev0` nightlies (which require the extra index).
    "numpy>1.22.4,<=2.0.0.dev0",
    "versioneer[toml]"
]

build-backend = "mesonpy"

[project]
name = 'pandas'
dynamic = [
  'version'
]
description = 'Powerful data structures for data analysis, time series, and statistics'
readme = 'README.md'
authors = [
  { name = 'The Pandas Development Team', email='pandas-dev@python.org' },
]
license = {file = 'LICENSE'}
requires-python = '>=3.9'
dependencies = [
  "numpy>=1.22.4,<2; python_version<'3.11'",
  "numpy>=1.23.2,<2; python_version=='3.11'",
  "numpy>=1.26.0,<2; python_version>='3.12'",
  "python-dateutil>=2.8.2",
  "pytz>=2020.1",
  "tzdata>=2022.7"
]
classifiers = [
    'Development Status :: 5 - Production/Stable',
    'Environment :: Console',
    'Intended Audience :: Science/Research',
    'License :: OSI Approved :: BSD License',
    'Operating System :: OS Independent',
    'Programming Language :: Cython',
    'Programming Language :: Python',
    'Programming Language :: Python :: 3',
    'Programming Language :: Python :: 3 :: Only',
    'Programming Language :: Python :: 3.9',
    'Programming Language :: Python :: 3.10',
    'Programming Language :: Python :: 3.11',
    'Programming Language :: Python :: 3.12',
    'Topic :: Scientific/Engineering'
]

[project.urls]
homepage = 'https://pandas.pydata.org'
documentation = 'https://pandas.pydata.org/docs/'
repository = 'https://github.com/pandas-dev/pandas'

[project.entry-points."pandas_plotting_backends"]
matplotlib = "pandas:plotting._matplotlib"

[project.optional-dependencies]
test = ['hypothesis>=6.46.1', 'pytest>=7.3.2', 'pytest-xdist>=2.2.0']
performance = ['bottleneck>=1.3.6', 'numba>=0.56.4', 'numexpr>=2.8.4']
computation = ['scipy>=1.10.0', 'xarray>=2022.12.0']
fss = ['fsspec>=2022.11.0']
aws = ['s3fs>=2022.11.0']
gcp = ['gcsfs>=2022.11.0', 'pandas-gbq>=0.19.0']
excel = ['odfpy>=1.4.1', 'openpyxl>=3.1.0', 'python-calamine>=0.1.7', 'pyxlsb>=1.0.10', 'xlrd>=2.0.1', 'xlsxwriter>=3.0.5']
parquet = ['pyarrow>=10.0.1']
feather = ['pyarrow>=10.0.1']
hdf5 = [# blosc only available on conda (https://github.com/Blosc/python-blosc/issues/297)
        #'blosc>=1.20.1',
        'tables>=3.8.0']
spss = ['pyreadstat>=1.2.0']
postgresql = ['SQLAlchemy>=2.0.0', 'psycopg2>=2.9.6', 'adbc-driver-postgresql>=0.8.0']
mysql = ['SQLAlchemy>=2.0.0', 'pymysql>=1.0.2']
sql-other = ['SQLAlchemy>=2.0.0', 'adbc-driver-postgresql>=0.8.0', 'adbc-driver-sqlite>=0.8.0']
html = ['beautifulsoup4>=4.11.2', 'html5lib>=1.1', 'lxml>=4.9.2']
xml = ['lxml>=4.9.2']
plot = ['matplotlib>=3.6.3']
output-formatting = ['jinja2>=3.1.2', 'tabulate>=0.9.0']
clipboard = ['PyQt5>=5.15.9', 'qtpy>=2.3.0']
compression = ['zstandard>=0.19.0']
consortium-standard = ['dataframe-api-compat>=0.1.7']
all = ['adbc-driver-postgresql>=0.8.0',
       'adbc-driver-sqlite>=0.8.0',
       'beautifulsoup4>=4.11.2',
       # blosc only available on conda (https://github.com/Blosc/python-blosc/issues/297)
       #'blosc>=1.21.3',
       'bottleneck>=1.3.6',
       'dataframe-api-compat>=0.1.7',
       'fastparquet>=2022.12.0',
       'fsspec>=2022.11.0',
       'gcsfs>=2022.11.0',
       'html5lib>=1.1',
       'hypothesis>=6.46.1',
       'jinja2>=3.1.2',
       'lxml>=4.9.2',
       'matplotlib>=3.6.3',
       'numba>=0.56.4',
       'numexpr>=2.8.4',
       'odfpy>=1.4.1',
       'openpyxl>=3.1.0',
       'pandas-gbq>=0.19.0',
       'psycopg2>=2.9.6',
       'pyarrow>=10.0.1',
       'pymysql>=1.0.2',
       'PyQt5>=5.15.9',
       'pyreadstat>=1.2.0',
       'pytest>=7.3.2',
       'pytest-xdist>=2.2.0',
       'python-calamine>=0.1.7',
       'pyxlsb>=1.0.10',
       'qtpy>=2.3.0',
       'scipy>=1.10.0',
       's3fs>=2022.11.0',
       'SQLAlchemy>=2.0.0',
       'tables>=3.8.0',
       'tabulate>=0.9.0',
       'xarray>=2022.12.0',
       'xlrd>=2.0.1',
       'xlsxwriter>=3.0.5',
       'zstandard>=0.19.0']

# TODO: Remove after setuptools support is dropped.
[tool.setuptools]
include-package-data = true

[tool.setuptools.packages.find]
include = ["pandas", "pandas.*"]
namespaces = false

[tool.setuptools.exclude-package-data]
"*" = ["*.c", "*.h"]

# See the docstring in versioneer.py for instructions. Note that you must
# re-run 'versioneer.py setup' after changing this section, and commit the
# resulting files.
[tool.versioneer]
VCS = "git"
style = "pep440"
versionfile_source = "pandas/_version.py"
versionfile_build = "pandas/_version.py"
tag_prefix = "v"
parentdir_prefix = "pandas-"

[tool.meson-python.args]
setup = ['--vsenv'] # For Windows

[tool.cibuildwheel]
skip = "cp36-* cp37-* cp38-* pp* *_i686 *_ppc64le *_s390x *-musllinux_aarch64"
build-verbosity = "3"
environment = {LDFLAGS="-Wl,--strip-all"}
test-requires = "hypothesis>=6.46.1 pytest>=7.3.2 pytest-xdist>=2.2.0"
test-command = """
  PANDAS_CI='1' python -c 'import pandas as pd; \
  pd.test(extra_args=["-m not clipboard and not single_cpu and not slow and not network and not db", "-n 2", "--no-strict-data-files"]); \
  pd.test(extra_args=["-m not clipboard and single_cpu and not slow and not network and not db", "--no-strict-data-files"]);' \
  """

[tool.cibuildwheel.macos]
archs = "x86_64 arm64"
test-skip = "*_arm64"

[tool.cibuildwheel.windows]
before-build = "pip install delvewheel"
repair-wheel-command = "delvewheel repair -w {dest_dir} {wheel}"

[[tool.cibuildwheel.overrides]]
select = "*-musllinux*"
before-test = "apk update && apk add musl-locales"

[[tool.cibuildwheel.overrides]]
select = "*-win*"
# We test separately for Windows, since we use
# the windowsservercore docker image to check if any dlls are
# missing from the wheel
test-command = ""

[[tool.cibuildwheel.overrides]]
# Don't strip wheels on macOS.
# macOS doesn't support stripping wheels with linker
# https://github.com/MacPython/numpy-wheels/pull/87#issuecomment-624878264
select = "*-macosx*"
environment = {CFLAGS="-g0"}

[tool.black]
target-version = ['py39', 'py310']
required-version = '23.11.0'
exclude = '''
(
    asv_bench/env
  | \.egg
  | \.git
  | \.hg
  | \.mypy_cache
  | \.nox
  | \.tox
  | \.venv
  | _build
  | buck-out
  | build
  | dist
  | setup.py
)
'''

[tool.ruff]
line-length = 88
target-version = "py310"
fix = true
unfixable = []
typing-modules = ["pandas._typing"]

select = [
  # pyflakes
  "F",
  # pycodestyle
  "E", "W",
  # flake8-2020
  "YTT",
  # flake8-bugbear
  "B",
  # flake8-quotes
  "Q",
  # flake8-debugger
  "T10",
  # flake8-gettext
  "INT",
  # pylint
  "PL",
  # misc lints
  "PIE",
  # flake8-pyi
  "PYI",
  # tidy imports
  "TID",
  # implicit string concatenation
  "ISC",
  # type-checking imports
  "TCH",
  # comprehensions
  "C4",
  # pygrep-hooks
  "PGH",
  # Ruff-specific rules
  "RUF",
  # flake8-bandit: exec-builtin
  "S102",
  # numpy-legacy-random
  "NPY002",
  # Perflint
  "PERF",
  # flynt
  "FLY",
  # flake8-logging-format
  "G",
]

ignore = [
  ### Intentionally disabled
  # space before : (needed for how black formats slicing)
  "E203",
  # module level import not at top of file
  "E402",
  # do not assign a lambda expression, use a def
  "E731",
  # line break before binary operator
  # "W503",  # not yet implemented
  # line break after binary operator
  # "W504",  # not yet implemented
  # controversial
  "B006",
  # controversial
  "B007",
  # controversial
  "B008",
  # setattr is used to side-step mypy
  "B009",
  # getattr is used to side-step mypy
  "B010",
  # tests use assert False
  "B011",
  # tests use comparisons but not their returned value
  "B015",
  # false positives
  "B019",
  # Loop control variable overrides iterable it iterates
  "B020",
  # Function definition does not bind loop variable
  "B023",
  # Functions defined inside a loop must not use variables redefined in the loop
  # "B301",  # not yet implemented
  # Only works with python >=3.10
  "B905",
  # Too many arguments to function call
  "PLR0913",
  # Too many returns
  "PLR0911",
  # Too many branches
  "PLR0912",
  # Too many statements
  "PLR0915",
  # Redefined loop name
  "PLW2901",
  # Global statements are discouraged
  "PLW0603",
  # Docstrings should not be included in stubs
  "PYI021",
  # Use `typing.NamedTuple` instead of `collections.namedtuple`
  "PYI024",
  # No builtin `eval()` allowed
  "PGH001",
  # compare-to-empty-string
  "PLC1901",
  # while int | float can be shortened to float, the former is more explicit
  "PYI041",
  # incorrect-dict-iterator, flags valid Series.items usage
  "PERF102",
  # try-except-in-loop, becomes useless in Python 3.11
  "PERF203",


  ### TODO: Enable gradually
  # Useless statement
  "B018",
  # Within an except clause, raise exceptions with ...
  "B904",
  # Magic number
  "PLR2004",
  # comparison-with-itself
  "PLR0124",
  # Consider `elif` instead of `else` then `if` to remove indentation level
  "PLR5501",
  # collection-literal-concatenation
  "RUF005",
  # pairwise-over-zipped (>=PY310 only)
  "RUF007",
  # explicit-f-string-type-conversion
  "RUF010",
  # mutable-class-default
  "RUF012"
]

exclude = [
  "doc/sphinxext/*.py",
  "doc/build/*.py",
  "doc/temp/*.py",
  ".eggs/*.py",
  # vendored files
  "pandas/util/version/*",
  "pandas/io/clipboard/__init__.py",
  # exclude asv benchmark environments from linting
  "env",
]

[tool.ruff.per-file-ignores]
# relative imports allowed for asv_bench
"asv_bench/*" = ["TID", "NPY002"]
# to be enabled gradually
"pandas/core/*" = ["PLR5501"]
"pandas/tests/*" = ["B028", "FLY"]
"scripts/*" = ["B028"]
# Keep this one enabled
"pandas/_typing.py" = ["TCH"]

[tool.pylint.messages_control]
max-line-length = 88
disable = [
 # intentionally turned off
  "bad-mcs-classmethod-argument",
  "broad-except",
  "c-extension-no-member",
  "comparison-with-itself",
  "consider-using-enumerate",
  "import-error",
  "import-outside-toplevel",
  "invalid-name",
  "invalid-unary-operand-type",
  "line-too-long",
  "no-else-continue",
  "no-else-raise",
  "no-else-return",
  "no-member",
  "no-name-in-module",
  "not-an-iterable",
  "overridden-final-method",
  "pointless-statement",
  "redundant-keyword-arg",
  "singleton-comparison",
  "too-many-ancestors",
  "too-many-arguments",
  "too-many-boolean-expressions",
  "too-many-branches",
  "too-many-function-args",
  "too-many-instance-attributes",
  "too-many-locals",
  "too-many-nested-blocks",
  "too-many-public-methods",
  "too-many-return-statements",
  "too-many-statements",
  "unexpected-keyword-arg",
  "ungrouped-imports",
  "unsubscriptable-object",
  "unsupported-assignment-operation",
  "unsupported-membership-test",
  "unused-import",
  "use-dict-literal",
  "use-implicit-booleaness-not-comparison",
  "use-implicit-booleaness-not-len",
  "wrong-import-order",
  "wrong-import-position",
  "redefined-loop-name",

 # misc
  "abstract-class-instantiated",
  "no-value-for-parameter",
  "undefined-variable",
  "unpacking-non-sequence",
  "used-before-assignment",

 # pylint type "C": convention, for programming standard violation
  "missing-class-docstring",
  "missing-function-docstring",
  "missing-module-docstring",
  "superfluous-parens",
  "too-many-lines",
  "unidiomatic-typecheck",
  "unnecessary-dunder-call",
  "unnecessary-lambda-assignment",

  # pylint type "R": refactor, for bad code smell
  "consider-using-with",
  "cyclic-import",
  "duplicate-code",
  "inconsistent-return-statements",
  "redefined-argument-from-local",
  "too-few-public-methods",

  # pylint type "W": warning, for python specific problems
  "abstract-method",
  "arguments-differ",
  "arguments-out-of-order",
  "arguments-renamed",
  "attribute-defined-outside-init",
  "broad-exception-raised",
  "comparison-with-callable",
  "dangerous-default-value",
  "deprecated-module",
  "eval-used",
  "expression-not-assigned",
  "fixme",
  "global-statement",
  "invalid-overridden-method",
  "keyword-arg-before-vararg",
  "possibly-unused-variable",
  "protected-access",
  "raise-missing-from",
  "redefined-builtin",
  "redefined-outer-name",
  "self-cls-assignment",
  "signature-differs",
  "super-init-not-called",
  "try-except-raise",
  "unnecessary-lambda",
  "unused-argument",
  "unused-variable",
  "using-constant-test"
]

[tool.pytest.ini_options]
# sync minversion with pyproject.toml & install.rst
minversion = "7.3.2"
addopts = "--strict-markers --strict-config --capture=no --durations=30 --junitxml=test-data.xml"
empty_parameter_set_mark = "fail_at_collect"
xfail_strict = true
testpaths = "pandas"
doctest_optionflags = [
  "NORMALIZE_WHITESPACE",
  "IGNORE_EXCEPTION_DETAIL",
  "ELLIPSIS",
]
filterwarnings = [
  "error:::pandas",
  "error::ResourceWarning",
  "error::pytest.PytestUnraisableExceptionWarning",
  # TODO(PY311-minimum): Specify EncodingWarning
  # Ignore 3rd party EncodingWarning but raise on pandas'
  "ignore:.*encoding.* argument not specified",
  "error:.*encoding.* argument not specified::pandas",
  "ignore:.*ssl.SSLSocket:pytest.PytestUnraisableExceptionWarning",
  "ignore:.*ssl.SSLSocket:ResourceWarning",
  # GH 44844: Can remove once minimum matplotlib version >= 3.7
  "ignore:.*FileIO:pytest.PytestUnraisableExceptionWarning",
  "ignore:.*BufferedRandom:ResourceWarning",
  "ignore::ResourceWarning:asyncio",
  # From plotting doctests
  "ignore:More than 20 figures have been opened:RuntimeWarning",
  # Will be fixed in numba 0.56: https://github.com/numba/numba/issues/7758
  "ignore:`np.MachAr` is deprecated:DeprecationWarning:numba",
  "ignore:.*urllib3:DeprecationWarning:botocore",
  "ignore:Setuptools is replacing distutils.:UserWarning:_distutils_hack",
  # https://github.com/PyTables/PyTables/issues/822
  "ignore:a closed node found in the registry:UserWarning:tables",
  "ignore:`np.object` is a deprecated:DeprecationWarning:tables",
  "ignore:tostring:DeprecationWarning:tables",
  "ignore:distutils Version classes are deprecated:DeprecationWarning:pandas_datareader",
  "ignore:distutils Version classes are deprecated:DeprecationWarning:numexpr",
  "ignore:distutils Version classes are deprecated:DeprecationWarning:fastparquet",
  "ignore:distutils Version classes are deprecated:DeprecationWarning:fsspec",
  # Can be removed once https://github.com/numpy/numpy/pull/24794 is merged
  "ignore:.*In the future `np.long` will be defined as.*:FutureWarning",
]
junit_family = "xunit2"
markers = [
  "single_cpu: tests that should run on a single cpu only",
  "slow: mark a test as slow",
  "network: mark a test as network",
  "db: tests requiring a database (mysql or postgres)",
  "clipboard: mark a pd.read_clipboard test",
  "arm_slow: mark a test as slow for arm64 architecture",
  "arraymanager: mark a test to run with ArrayManager enabled",
]

[tool.mypy]
# Import discovery
mypy_path = "typings"
files = ["pandas", "typings"]
namespace_packages = false
explicit_package_bases = false
ignore_missing_imports = true
follow_imports = "normal"
follow_imports_for_stubs = false
no_site_packages = false
no_silence_site_packages = false
# Platform configuration
python_version = "3.11"
platform = "linux-64"
# Disallow dynamic typing
disallow_any_unimported = false # TODO
disallow_any_expr = false # TODO
disallow_any_decorated = false # TODO
disallow_any_explicit = false # TODO
disallow_any_generics = false # TODO
disallow_subclassing_any = false # TODO
# Untyped definitions and calls
disallow_untyped_calls = true
disallow_untyped_defs = true
disallow_incomplete_defs = true
check_untyped_defs = true
disallow_untyped_decorators = true
# None and Optional handling
no_implicit_optional = true
strict_optional = true
# Configuring warnings
warn_redundant_casts = true
warn_unused_ignores = true
warn_no_return = true
warn_return_any = false # TODO
warn_unreachable = false # GH#27396
# Suppressing errors
ignore_errors = false
enable_error_code = "ignore-without-code"
# Miscellaneous strictness flags
allow_untyped_globals = false
allow_redefinition = false
local_partial_types = false
implicit_reexport = true
strict_equality = true
# Configuring error messages
show_error_context = false
show_column_numbers = false
show_error_codes = true

[[tool.mypy.overrides]]
module = [
  "pandas._config.config", # TODO
  "pandas._libs.*",
  "pandas._testing.*", # TODO
  "pandas.arrays", # TODO
  "pandas.compat.numpy.function", # TODO
  "pandas.compat._optional", # TODO
  "pandas.compat.compressors", # TODO
  "pandas.compat.pickle_compat", # TODO
  "pandas.core._numba.executor", # TODO
  "pandas.core.array_algos.datetimelike_accumulations", # TODO
  "pandas.core.array_algos.masked_accumulations", # TODO
  "pandas.core.array_algos.masked_reductions", # TODO
  "pandas.core.array_algos.putmask", # TODO
  "pandas.core.array_algos.quantile", # TODO
  "pandas.core.array_algos.replace", # TODO
  "pandas.core.array_algos.take", # TODO
  "pandas.core.arrays.*", # TODO
  "pandas.core.computation.*", # TODO
  "pandas.core.dtypes.astype", # TODO
  "pandas.core.dtypes.cast", # TODO
  "pandas.core.dtypes.common", # TODO
  "pandas.core.dtypes.concat", # TODO
  "pandas.core.dtypes.dtypes", # TODO
  "pandas.core.dtypes.generic", # TODO
  "pandas.core.dtypes.inference", # TODO
  "pandas.core.dtypes.missing", # TODO
  "pandas.core.groupby.categorical", # TODO
  "pandas.core.groupby.generic", # TODO
  "pandas.core.groupby.grouper", # TODO
  "pandas.core.groupby.groupby", # TODO
  "pandas.core.groupby.ops", # TODO
  "pandas.core.indexers.*", # TODO
  "pandas.core.indexes.*", # TODO
  "pandas.core.interchange.column", # TODO
  "pandas.core.interchange.dataframe_protocol", # TODO
  "pandas.core.interchange.from_dataframe", # TODO
  "pandas.core.internals.*", # TODO
  "pandas.core.methods.*", # TODO
  "pandas.core.ops.array_ops", # TODO
  "pandas.core.ops.common", # TODO
  "pandas.core.ops.invalid", # TODO
  "pandas.core.ops.mask_ops", # TODO
  "pandas.core.ops.missing", # TODO
  "pandas.core.reshape.*", # TODO
  "pandas.core.strings.*", # TODO
  "pandas.core.tools.*", # TODO
  "pandas.core.window.common", # TODO
  "pandas.core.window.ewm", # TODO
  "pandas.core.window.expanding", # TODO
  "pandas.core.window.numba_", # TODO
  "pandas.core.window.online", # TODO
  "pandas.core.window.rolling", # TODO
  "pandas.core.accessor", # TODO
  "pandas.core.algorithms", # TODO
  "pandas.core.apply", # TODO
  "pandas.core.arraylike", # TODO
  "pandas.core.base", # TODO
  "pandas.core.common", # TODO
  "pandas.core.config_init", # TODO
  "pandas.core.construction", # TODO
  "pandas.core.flags", # TODO
  "pandas.core.frame", # TODO
  "pandas.core.generic", # TODO
  "pandas.core.indexing", # TODO
  "pandas.core.missing", # TODO
  "pandas.core.nanops", # TODO
  "pandas.core.resample", # TODO
  "pandas.core.roperator", # TODO
  "pandas.core.sample", # TODO
  "pandas.core.series", # TODO
  "pandas.core.sorting", # TODO
  "pandas.errors", # TODO
  "pandas.io.clipboard", # TODO
  "pandas.io.excel._base", # TODO
  "pandas.io.excel._odfreader", # TODO
  "pandas.io.excel._odswriter", # TODO
  "pandas.io.excel._openpyxl", # TODO
  "pandas.io.excel._pyxlsb", # TODO
  "pandas.io.excel._xlrd", # TODO
  "pandas.io.excel._xlsxwriter", # TODO
  "pandas.io.formats.console", # TODO
  "pandas.io.formats.css", # TODO
  "pandas.io.formats.excel", # TODO
  "pandas.io.formats.format", # TODO
  "pandas.io.formats.info", # TODO
  "pandas.io.formats.printing", # TODO
  "pandas.io.formats.style", # TODO
  "pandas.io.formats.style_render", # TODO
  "pandas.io.formats.xml", # TODO
  "pandas.io.json.*", # TODO
  "pandas.io.parsers.*", # TODO
  "pandas.io.sas.sas_xport", # TODO
  "pandas.io.sas.sas7bdat", # TODO
  "pandas.io.clipboards", # TODO
  "pandas.io.common", # TODO
  "pandas.io.gbq", # TODO
  "pandas.io.html", # TODO
  "pandas.io.gbq", # TODO
  "pandas.io.parquet", # TODO
  "pandas.io.pytables", # TODO
  "pandas.io.sql", # TODO
  "pandas.io.stata", # TODO
  "pandas.io.xml", # TODO
  "pandas.plotting.*", # TODO
  "pandas.tests.*",
  "pandas.tseries.frequencies", # TODO
  "pandas.tseries.holiday", # TODO
  "pandas.util._decorators", # TODO
  "pandas.util._doctools", # TODO
  "pandas.util._print_versions", # TODO
  "pandas.util._test_decorators", # TODO
  "pandas.util._validators", # TODO
  "pandas.util", # TODO
  "pandas._version",
  "pandas.conftest",
  "pandas"
]
disallow_untyped_calls = false
disallow_untyped_defs = false
disallow_incomplete_defs = false

[[tool.mypy.overrides]]
module = [
  "pandas.tests.*",
  "pandas._version",
  "pandas.io.clipboard",
]
check_untyped_defs = false

[[tool.mypy.overrides]]
module = [
  "pandas.tests.apply.test_series_apply",
  "pandas.tests.arithmetic.conftest",
  "pandas.tests.arrays.sparse.test_combine_concat",
  "pandas.tests.dtypes.test_common",
  "pandas.tests.frame.methods.test_to_records",
  "pandas.tests.groupby.test_rank",
  "pandas.tests.groupby.transform.test_transform",
  "pandas.tests.indexes.interval.test_interval",
  "pandas.tests.indexing.test_categorical",
  "pandas.tests.io.excel.test_writers",
  "pandas.tests.reductions.test_reductions",
  "pandas.tests.test_expressions",
]
ignore_errors = true

# To be kept consistent with "Import Formatting" section in contributing.rst
[tool.isort]
known_pre_libs = "pandas._config"
known_pre_core = ["pandas._libs", "pandas._typing", "pandas.util._*", "pandas.compat", "pandas.errors"]
known_dtypes = "pandas.core.dtypes"
known_post_core = ["pandas.tseries", "pandas.io", "pandas.plotting"]
sections = ["FUTURE", "STDLIB", "THIRDPARTY" ,"PRE_LIBS" , "PRE_CORE", "DTYPES", "FIRSTPARTY", "POST_CORE", "LOCALFOLDER"]
profile = "black"
combine_as_imports = true
force_grid_wrap = 2
force_sort_within_sections = true
skip_glob = "env"
skip = "pandas/__init__.py"

[tool.pyright]
pythonVersion = "3.11"
typeCheckingMode = "basic"
useLibraryCodeForTypes = false
include = ["pandas", "typings"]
exclude = ["pandas/tests", "pandas/io/clipboard", "pandas/util/version", "pandas/core/_numba/extensions.py"]
# enable subset of "strict"
reportDuplicateImport = true
reportInconsistentConstructor = true
reportInvalidStubStatement = true
reportOverlappingOverload = true
reportPropertyTypeMismatch = true
reportUntypedClassDecorator = true
reportUntypedFunctionDecorator = true
reportUntypedNamedTuple = true
reportUnusedImport = true
# disable subset of "basic"
reportGeneralTypeIssues = false
reportMissingModuleSource = false
reportOptionalCall = false
reportOptionalIterable = false
reportOptionalMemberAccess = false
reportOptionalOperand = false
reportOptionalSubscript = false
reportPrivateImportUsage = false
reportUnboundVariable = false

[tool.coverage.run]
branch = true
omit = ["pandas/_typing.py", "pandas/_version.py"]
plugins = ["Cython.Coverage"]
source = ["pandas"]

[tool.coverage.report]
ignore_errors = false
show_missing = true
omit = ["pandas/_version.py"]
exclude_lines = [
  # Have to re-enable the standard pragma
  "pragma: no cover",
  # Don't complain about missing debug-only code:s
  "def __repr__",
  "if self.debug",
  # Don't complain if tests don't hit defensive assertion code:
  "raise AssertionError",
  "raise NotImplementedError",
  "AbstractMethodError",
  # Don't complain if non-runnable code isn't run:
  "if 0:",
  "if __name__ == .__main__.:",
  "if TYPE_CHECKING:",
]

[tool.coverage.html]
directory = "coverage_html_report"

[tool.codespell]
ignore-words-list = "blocs, coo, hist, nd, sav, ser, recuse, nin, timere, expec, expecs"
ignore-regex = 'https://([\w/\.])+'<|MERGE_RESOLUTION|>--- conflicted
+++ resolved
@@ -3,11 +3,7 @@
 # See https://github.com/scipy/scipy/pull/12940 for the AIX issue.
 requires = [
     "meson-python==0.13.1",
-<<<<<<< HEAD
-    "meson==1.1.1",
-=======
     "meson==1.2.1",
->>>>>>> fce77605
     "wheel",
     "Cython==3.0.5",  # Note: sync with setup.py, environment.yml and asv.conf.json
     # Any NumPy version should be fine for compiling.  Users are unlikely
