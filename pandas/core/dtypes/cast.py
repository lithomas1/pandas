--- conflicted
+++ resolved
@@ -1970,62 +1970,6 @@
     return result
 
 
-<<<<<<< HEAD
-def construct_1d_ndarray_preserving_na(
-    values: Sequence, dtype: np.dtype | None = None, copy: bool = False
-) -> np.ndarray:
-    """
-    Construct a new ndarray, coercing `values` to `dtype`, preserving NA.
-
-    Parameters
-    ----------
-    values : Sequence
-    dtype : numpy.dtype, optional
-    copy : bool, default False
-        Note that copies may still be made with ``copy=False`` if casting
-        is required.
-
-    Returns
-    -------
-    arr : ndarray[dtype]
-
-    Examples
-    --------
-    >>> np.array([1.0, 2.0, None], dtype='str')
-    array(['1.0', '2.0', 'None'], dtype='<U4')
-
-    >>> construct_1d_ndarray_preserving_na([1.0, 2.0, None], dtype=np.dtype('str'))
-    array(['1.0', '2.0', None], dtype=object)
-    """
-
-    if dtype is not None and dtype.kind == "U":
-        subarr = lib.ensure_string_array(values, coerce="non-null", copy=copy)
-    else:
-        if dtype is not None:
-            _disallow_mismatched_datetimelike(values, dtype)
-
-        if (
-            dtype == object
-            and isinstance(values, np.ndarray)
-            and values.dtype.kind in ["m", "M"]
-        ):
-            # TODO(numpy#12550): special-case can be removed
-            subarr = construct_1d_object_array_from_listlike(list(values))
-        elif (
-            dtype is not None
-            and dtype.kind in ["i", "u"]
-            and isinstance(values, np.ndarray)
-            and values.dtype.kind == "f"
-        ):
-            return astype_float_to_int_nansafe(values, dtype, copy=copy)
-        else:
-            subarr = np.array(values, dtype=dtype, copy=copy)
-
-    return subarr
-
-
-=======
->>>>>>> d466eff7
 def maybe_cast_to_integer_array(
     arr: list | np.ndarray, dtype: np.dtype, copy: bool = False
 ) -> np.ndarray:
