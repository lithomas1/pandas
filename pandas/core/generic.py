--- conflicted
+++ resolved
@@ -8302,40 +8302,6 @@
         if not isinstance(index, DatetimeIndex):
             raise TypeError("Index must be DatetimeIndex")
 
-<<<<<<< HEAD
-        old_include_arg_used = (include_start != lib.no_default) or (
-            include_end != lib.no_default
-        )
-
-        if old_include_arg_used and inclusive is not None:
-            raise ValueError(
-                "Deprecated arguments `include_start` and `include_end` "
-                "cannot be passed if `inclusive` has been given."
-            )
-        # If any of the deprecated arguments ('include_start', 'include_end')
-        # have been passed
-        if old_include_arg_used:
-            warnings.warn(
-                "`include_start` and `include_end` are deprecated in "
-                "favour of `inclusive`.",
-                FutureWarning,
-                stacklevel=find_stack_level(),
-            )
-            left = True if include_start is lib.no_default else include_start
-            right = True if include_end is lib.no_default else include_end
-
-            inc_dict: dict[tuple[bool_t, bool_t], IntervalClosedType] = {
-                (True, True): "both",
-                (True, False): "left",
-                (False, True): "right",
-                (False, False): "neither",
-            }
-            inclusive = inc_dict[(left, right)]
-        elif inclusive is None:
-            # On arg removal inclusive can default to "both"
-            inclusive = "both"
-=======
->>>>>>> ceebce6f
         left_inclusive, right_inclusive = validate_inclusive(inclusive)
         indexer = index.indexer_between_time(
             start_time,
