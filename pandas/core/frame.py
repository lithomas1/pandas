--- conflicted
+++ resolved
@@ -7440,15 +7440,13 @@
 
         self, other = self._align_for_op(other, axis, flex=True, level=None)
 
-<<<<<<< HEAD
-        new_data = self._dispatch_frame_op(other, op, axis=axis)
+        with np.errstate(all="ignore"):
+            new_data = self._dispatch_frame_op(other, op, axis=axis)
+
         if new_data is self:
             # TODO: copy what _construct_result does(just the finalize call?)
             return self
-=======
-        with np.errstate(all="ignore"):
-            new_data = self._dispatch_frame_op(other, op, axis=axis)
->>>>>>> 5a1f2806
+
         return self._construct_result(new_data)
 
     _logical_method = _arith_method
@@ -7480,15 +7478,11 @@
         right = lib.item_from_zerodim(right)
         if not is_list_like(right):
             # i.e. scalar, faster than checking np.ndim(right) == 0
-<<<<<<< HEAD
-            with np.errstate(all="ignore"):
-                bm = self._mgr.apply(array_op, right=right)
+            bm = self._mgr.apply(array_op, right=right)
             if func in _inplace_ops:
                 self._mgr = bm
                 return self
-=======
-            bm = self._mgr.apply(array_op, right=right)
->>>>>>> 5a1f2806
+
             return self._constructor(bm)
 
         elif isinstance(right, DataFrame):
@@ -7519,43 +7513,30 @@
             # maybe_align_as_frame ensures we do not have an ndarray here
             assert not isinstance(right, np.ndarray)
 
-<<<<<<< HEAD
-            with np.errstate(all="ignore"):
-                if func in _inplace_ops:
-                    # TODO: _iter_column_arrays does not handle CoW
-                    for _left, _right in zip(self._iter_column_arrays(), right):
-                        array_op(_left, _right)
-                    arrays = None
-                else:
-                    arrays = [
-                        array_op(_left, _right)
-                        for _left, _right in zip(self._iter_column_arrays(), right)
-                    ]
-=======
-            arrays = [
-                array_op(_left, _right)
-                for _left, _right in zip(self._iter_column_arrays(), right)
-            ]
->>>>>>> 5a1f2806
+            if func in _inplace_ops:
+                # TODO: _iter_column_arrays does not handle CoW
+                for _left, _right in zip(self._iter_column_arrays(), right):
+                    array_op(_left, _right)
+                arrays = None
+            else:
+                arrays = [
+                    array_op(_left, _right)
+                    for _left, _right in zip(self._iter_column_arrays(), right)
+                ]
 
         elif isinstance(right, Series):
             assert right.index.equals(self.index)
             right = right._values
 
-<<<<<<< HEAD
-            with np.errstate(all="ignore"):
-                if func in _inplace_ops:
-                    # TODO: _iter_column_arrays does not handle CoW
-                    for left in self._iter_column_arrays():
-                        array_op(left, right)
-                    arrays = None
-                else:
-                    arrays = [
-                        array_op(left, right) for left in self._iter_column_arrays()
-                    ]
-=======
-            arrays = [array_op(left, right) for left in self._iter_column_arrays()]
->>>>>>> 5a1f2806
+            if func in _inplace_ops:
+                # TODO: _iter_column_arrays does not handle CoW
+                for left in self._iter_column_arrays():
+                    array_op(left, right)
+                arrays = None
+            else:
+                arrays = [
+                    array_op(left, right) for left in self._iter_column_arrays()
+                ]
 
         else:
             raise NotImplementedError(right)
