"""
Generic data algorithms. This module is experimental at the moment and not
intended for public consumption
"""
from __future__ import annotations

import decimal
import operator
from textwrap import dedent
from typing import (
    TYPE_CHECKING,
    Literal,
    cast,
)
import warnings

import numpy as np

from pandas._libs import (
    algos,
    hashtable as htable,
    iNaT,
    lib,
)
from pandas._typing import (
    AnyArrayLike,
    ArrayLike,
    ArrayLikeT,
    AxisInt,
    DtypeObj,
    TakeIndexer,
    npt,
)
from pandas.util._decorators import doc
from pandas.util._exceptions import find_stack_level

from pandas.core.dtypes.cast import (
    construct_1d_object_array_from_listlike,
    np_find_common_type,
)
from pandas.core.dtypes.common import (
    ensure_float64,
    ensure_object,
    ensure_platform_int,
    is_array_like,
    is_bool_dtype,
    is_complex_dtype,
    is_dict_like,
    is_extension_array_dtype,
    is_float,
    is_float_dtype,
    is_integer,
    is_integer_dtype,
    is_list_like,
    is_object_dtype,
    is_signed_integer_dtype,
    needs_i8_conversion,
)
from pandas.core.dtypes.concat import concat_compat
from pandas.core.dtypes.dtypes import (
    BaseMaskedDtype,
    CategoricalDtype,
    ExtensionDtype,
    NumpyEADtype,
)
from pandas.core.dtypes.generic import (
    ABCDatetimeArray,
    ABCExtensionArray,
    ABCIndex,
    ABCMultiIndex,
    ABCSeries,
    ABCTimedeltaArray,
)
from pandas.core.dtypes.missing import (
    isna,
    na_value_for_dtype,
)

from pandas.core.array_algos.take import take_nd
from pandas.core.construction import (
    array as pd_array,
    ensure_wrapped_if_datetimelike,
    extract_array,
)
from pandas.core.indexers import validate_indices

if TYPE_CHECKING:
    from pandas._typing import (
        ListLike,
        NumpySorter,
        NumpyValueArrayLike,
    )

    from pandas import (
        Categorical,
        Index,
        Series,
    )
    from pandas.core.arrays import (
        BaseMaskedArray,
        ExtensionArray,
    )


# --------------- #
# dtype access    #
# --------------- #
def _ensure_data(values: ArrayLike) -> np.ndarray:
    """
    routine to ensure that our data is of the correct
    input dtype for lower-level routines

    This will coerce:
    - ints -> int64
    - uint -> uint64
    - bool -> uint8
    - datetimelike -> i8
    - datetime64tz -> i8 (in local tz)
    - categorical -> codes

    Parameters
    ----------
    values : np.ndarray or ExtensionArray

    Returns
    -------
    np.ndarray
    """

    if not isinstance(values, ABCMultiIndex):
        # extract_array would raise
        values = extract_array(values, extract_numpy=True)

    if is_object_dtype(values.dtype):
        return ensure_object(np.asarray(values))

    elif isinstance(values.dtype, BaseMaskedDtype):
        # i.e. BooleanArray, FloatingArray, IntegerArray
        values = cast("BaseMaskedArray", values)
        if not values._hasna:
            # No pd.NAs -> We can avoid an object-dtype cast (and copy) GH#41816
            #  recurse to avoid re-implementing logic for eg bool->uint8
            return _ensure_data(values._data)
        return np.asarray(values)

    elif isinstance(values.dtype, CategoricalDtype):
        # NB: cases that go through here should NOT be using _reconstruct_data
        #  on the back-end.
        values = cast("Categorical", values)
        return values.codes

    elif is_bool_dtype(values.dtype):
        if isinstance(values, np.ndarray):
            # i.e. actually dtype == np.dtype("bool")
            return np.asarray(values).view("uint8")
        else:
            # e.g. Sparse[bool, False]  # TODO: no test cases get here
            return np.asarray(values).astype("uint8", copy=False)

    elif is_integer_dtype(values.dtype):
        return np.asarray(values)

    elif is_float_dtype(values.dtype):
        # Note: checking `values.dtype == "float128"` raises on Windows and 32bit
        # error: Item "ExtensionDtype" of "Union[Any, ExtensionDtype, dtype[Any]]"
        # has no attribute "itemsize"
        if values.dtype.itemsize in [2, 12, 16]:  # type: ignore[union-attr]
            # we dont (yet) have float128 hashtable support
            return ensure_float64(values)
        return np.asarray(values)

    elif is_complex_dtype(values.dtype):
        return cast(np.ndarray, values)

    # datetimelike
    elif needs_i8_conversion(values.dtype):
        npvalues = values.view("i8")
        npvalues = cast(np.ndarray, npvalues)
        return npvalues

    # we have failed, return object
    values = np.asarray(values, dtype=object)
    return ensure_object(values)


def _reconstruct_data(
    values: ArrayLikeT, dtype: DtypeObj, original: AnyArrayLike
) -> ArrayLikeT:
    """
    reverse of _ensure_data

    Parameters
    ----------
    values : np.ndarray or ExtensionArray
    dtype : np.dtype or ExtensionDtype
    original : AnyArrayLike

    Returns
    -------
    ExtensionArray or np.ndarray
    """
    if isinstance(values, ABCExtensionArray) and values.dtype == dtype:
        # Catch DatetimeArray/TimedeltaArray
        return values

    if not isinstance(dtype, np.dtype):
        # i.e. ExtensionDtype; note we have ruled out above the possibility
        #  that values.dtype == dtype
        cls = dtype.construct_array_type()

        # error: Incompatible types in assignment (expression has type
        # "ExtensionArray", variable has type "ndarray[Any, Any]")
        values = cls._from_sequence(values, dtype=dtype)  # type: ignore[assignment]

    else:
        values = values.astype(dtype, copy=False)

    return values


def _ensure_arraylike(values, func_name: str) -> ArrayLike:
    """
    ensure that we are arraylike if not already
    """
    if not isinstance(values, (ABCIndex, ABCSeries, ABCExtensionArray, np.ndarray)):
        # GH#52986
        if func_name != "isin-targets":
            # Make an exception for the comps argument in isin.
            warnings.warn(
                f"{func_name} with argument that is not not a Series, Index, "
                "ExtensionArray, or np.ndarray is deprecated and will raise in a "
                "future version.",
                FutureWarning,
                stacklevel=find_stack_level(),
            )

        inferred = lib.infer_dtype(values, skipna=False)
        if inferred in ["mixed", "string", "mixed-integer"]:
            # "mixed-integer" to ensure we do not cast ["ss", 42] to str GH#22160
            if isinstance(values, tuple):
                values = list(values)
            values = construct_1d_object_array_from_listlike(values)
        else:
            values = np.asarray(values)
    return values


_hashtables = {
    "complex128": htable.Complex128HashTable,
    "complex64": htable.Complex64HashTable,
    "float64": htable.Float64HashTable,
    "float32": htable.Float32HashTable,
    "uint64": htable.UInt64HashTable,
    "uint32": htable.UInt32HashTable,
    "uint16": htable.UInt16HashTable,
    "uint8": htable.UInt8HashTable,
    "int64": htable.Int64HashTable,
    "int32": htable.Int32HashTable,
    "int16": htable.Int16HashTable,
    "int8": htable.Int8HashTable,
    "string": htable.StringHashTable,
    "object": htable.PyObjectHashTable,
}


def _get_hashtable_algo(
    values: np.ndarray,
) -> tuple[type[htable.HashTable], np.ndarray]:
    """
    Parameters
    ----------
    values : np.ndarray

    Returns
    -------
    htable : HashTable subclass
    values : ndarray
    """
    values = _ensure_data(values)

    ndtype = _check_object_for_strings(values)
    hashtable = _hashtables[ndtype]
    return hashtable, values


def _check_object_for_strings(values: np.ndarray) -> str:
    """
    Check if we can use string hashtable instead of object hashtable.

    Parameters
    ----------
    values : ndarray

    Returns
    -------
    str
    """
    ndtype = values.dtype.name
    if ndtype == "object":
        # it's cheaper to use a String Hash Table than Object; we infer
        # including nulls because that is the only difference between
        # StringHashTable and ObjectHashtable
        if lib.is_string_array(values, skipna=False):
            ndtype = "string"
    return ndtype


# --------------- #
# top-level algos #
# --------------- #


def unique(values):
    """
    Return unique values based on a hash table.

    Uniques are returned in order of appearance. This does NOT sort.

    Significantly faster than numpy.unique for long enough sequences.
    Includes NA values.

    Parameters
    ----------
    values : 1d array-like

    Returns
    -------
    numpy.ndarray or ExtensionArray

        The return can be:

        * Index : when the input is an Index
        * Categorical : when the input is a Categorical dtype
        * ndarray : when the input is a Series/ndarray

        Return numpy.ndarray or ExtensionArray.

    See Also
    --------
    Index.unique : Return unique values from an Index.
    Series.unique : Return unique values of Series object.

    Examples
    --------
    >>> pd.unique(pd.Series([2, 1, 3, 3]))
    array([2, 1, 3])

    >>> pd.unique(pd.Series([2] + [1] * 5))
    array([2, 1])

    >>> pd.unique(pd.Series([pd.Timestamp("20160101"), pd.Timestamp("20160101")]))
    array(['2016-01-01T00:00:00.000000000'], dtype='datetime64[ns]')

    >>> pd.unique(
    ...     pd.Series(
    ...         [
    ...             pd.Timestamp("20160101", tz="US/Eastern"),
    ...             pd.Timestamp("20160101", tz="US/Eastern"),
    ...         ]
    ...     )
    ... )
    <DatetimeArray>
    ['2016-01-01 00:00:00-05:00']
    Length: 1, dtype: datetime64[ns, US/Eastern]

    >>> pd.unique(
    ...     pd.Index(
    ...         [
    ...             pd.Timestamp("20160101", tz="US/Eastern"),
    ...             pd.Timestamp("20160101", tz="US/Eastern"),
    ...         ]
    ...     )
    ... )
    DatetimeIndex(['2016-01-01 00:00:00-05:00'],
            dtype='datetime64[ns, US/Eastern]',
            freq=None)

    >>> pd.unique(np.array(list("baabc"), dtype="O"))
    array(['b', 'a', 'c'], dtype=object)

    An unordered Categorical will return categories in the
    order of appearance.

    >>> pd.unique(pd.Series(pd.Categorical(list("baabc"))))
    ['b', 'a', 'c']
    Categories (3, object): ['a', 'b', 'c']

    >>> pd.unique(pd.Series(pd.Categorical(list("baabc"), categories=list("abc"))))
    ['b', 'a', 'c']
    Categories (3, object): ['a', 'b', 'c']

    An ordered Categorical preserves the category ordering.

    >>> pd.unique(
    ...     pd.Series(
    ...         pd.Categorical(list("baabc"), categories=list("abc"), ordered=True)
    ...     )
    ... )
    ['b', 'a', 'c']
    Categories (3, object): ['a' < 'b' < 'c']

    An array of tuples

    >>> pd.unique(pd.Series([("a", "b"), ("b", "a"), ("a", "c"), ("b", "a")]).values)
    array([('a', 'b'), ('b', 'a'), ('a', 'c')], dtype=object)
    """
    return unique_with_mask(values)


def nunique_ints(values: ArrayLike) -> int:
    """
    Return the number of unique values for integer array-likes.

    Significantly faster than pandas.unique for long enough sequences.
    No checks are done to ensure input is integral.

    Parameters
    ----------
    values : 1d array-like

    Returns
    -------
    int : The number of unique values in ``values``
    """
    if len(values) == 0:
        return 0
    values = _ensure_data(values)
    # bincount requires intp
    result = (np.bincount(values.ravel().astype("intp")) != 0).sum()
    return result


def unique_with_mask(values, mask: npt.NDArray[np.bool_] | None = None):
    """See algorithms.unique for docs. Takes a mask for masked arrays."""
    values = _ensure_arraylike(values, func_name="unique")

    if isinstance(values.dtype, ExtensionDtype):
        # Dispatch to extension dtype's unique.
        return values.unique()

    original = values
    hashtable, values = _get_hashtable_algo(values)

    table = hashtable(len(values))
    if mask is None:
        uniques = table.unique(values)
        uniques = _reconstruct_data(uniques, original.dtype, original)
        return uniques

    else:
        uniques, mask = table.unique(values, mask=mask)
        uniques = _reconstruct_data(uniques, original.dtype, original)
        assert mask is not None  # for mypy
        return uniques, mask.astype("bool")


unique1d = unique


_MINIMUM_COMP_ARR_LEN = 1_000_000


def isin(comps: ListLike, values: ListLike) -> npt.NDArray[np.bool_]:
    """
    Compute the isin boolean array.

    Parameters
    ----------
    comps : list-like
    values : list-like

    Returns
    -------
    ndarray[bool]
        Same length as `comps`.
    """
    if not is_list_like(comps):
        raise TypeError(
            "only list-like objects are allowed to be passed "
            f"to isin(), you passed a `{type(comps).__name__}`"
        )
    if not is_list_like(values):
        raise TypeError(
            "only list-like objects are allowed to be passed "
            f"to isin(), you passed a `{type(values).__name__}`"
        )

    if not isinstance(values, (ABCIndex, ABCSeries, ABCExtensionArray, np.ndarray)):
        orig_values = list(values)
        values = _ensure_arraylike(orig_values, func_name="isin-targets")

        if (
            len(values) > 0
            and values.dtype.kind in "iufcb"
            and not is_signed_integer_dtype(comps)
        ):
            # GH#46485 Use object to avoid upcast to float64 later
            # TODO: Share with _find_common_type_compat
            values = construct_1d_object_array_from_listlike(orig_values)

    elif isinstance(values, ABCMultiIndex):
        # Avoid raising in extract_array
        values = np.array(values)
    else:
        values = extract_array(values, extract_numpy=True, extract_range=True)

    comps_array = _ensure_arraylike(comps, func_name="isin")
    comps_array = extract_array(comps_array, extract_numpy=True)
    if not isinstance(comps_array, np.ndarray):
        # i.e. Extension Array
        return comps_array.isin(values)

    elif needs_i8_conversion(comps_array.dtype):
        # Dispatch to DatetimeLikeArrayMixin.isin
        return pd_array(comps_array).isin(values)
    elif needs_i8_conversion(values.dtype) and not is_object_dtype(comps_array.dtype):
        # e.g. comps_array are integers and values are datetime64s
        return np.zeros(comps_array.shape, dtype=bool)
        # TODO: not quite right ... Sparse/Categorical
    elif needs_i8_conversion(values.dtype):
        return isin(comps_array, values.astype(object))

    elif isinstance(values.dtype, ExtensionDtype):
        return isin(np.asarray(comps_array), np.asarray(values))

    # GH16012
    # Ensure np.isin doesn't get object types or it *may* throw an exception
    # Albeit hashmap has O(1) look-up (vs. O(logn) in sorted array),
    # isin is faster for small sizes
    if (
        len(comps_array) > _MINIMUM_COMP_ARR_LEN
        and len(values) <= 26
        and comps_array.dtype != object
    ):
        # If the values include nan we need to check for nan explicitly
        # since np.nan it not equal to np.nan
        if isna(values).any():

            def f(c, v):
                return np.logical_or(np.isin(c, v).ravel(), np.isnan(c))

        else:
            f = lambda a, b: np.isin(a, b).ravel()

    else:
        common = np_find_common_type(values.dtype, comps_array.dtype)
        values = values.astype(common, copy=False)
        comps_array = comps_array.astype(common, copy=False)
        f = htable.ismember

    return f(comps_array, values)


def factorize_array(
    values: np.ndarray,
    use_na_sentinel: bool = True,
    size_hint: int | None = None,
    na_value: object = None,
    mask: npt.NDArray[np.bool_] | None = None,
) -> tuple[npt.NDArray[np.intp], np.ndarray]:
    """
    Factorize a numpy array to codes and uniques.

    This doesn't do any coercion of types or unboxing before factorization.

    Parameters
    ----------
    values : ndarray
    use_na_sentinel : bool, default True
        If True, the sentinel -1 will be used for NaN values. If False,
        NaN values will be encoded as non-negative integers and will not drop the
        NaN from the uniques of the values.
    size_hint : int, optional
        Passed through to the hashtable's 'get_labels' method
    na_value : object, optional
        A value in `values` to consider missing. Note: only use this
        parameter when you know that you don't have any values pandas would
        consider missing in the array (NaN for float data, iNaT for
        datetimes, etc.).
    mask : ndarray[bool], optional
        If not None, the mask is used as indicator for missing values
        (True = missing, False = valid) instead of `na_value` or
        condition "val != val".

    Returns
    -------
    codes : ndarray[np.intp]
    uniques : ndarray
    """
    original = values
    if values.dtype.kind in "mM":
        # _get_hashtable_algo will cast dt64/td64 to i8 via _ensure_data, so we
        #  need to do the same to na_value. We are assuming here that the passed
        #  na_value is an appropriately-typed NaT.
        # e.g. test_where_datetimelike_categorical
        na_value = iNaT

    hash_klass, values = _get_hashtable_algo(values)

    table = hash_klass(size_hint or len(values))
    uniques, codes = table.factorize(
        values,
        na_sentinel=-1,
        na_value=na_value,
        mask=mask,
        ignore_na=use_na_sentinel,
    )

    # re-cast e.g. i8->dt64/td64, uint8->bool
    uniques = _reconstruct_data(uniques, original.dtype, original)

    codes = ensure_platform_int(codes)
    return codes, uniques


@doc(
    values=dedent(
        """\
    values : sequence
        A 1-D sequence. Sequences that aren't pandas objects are
        coerced to ndarrays before factorization.
    """
    ),
    sort=dedent(
        """\
    sort : bool, default False
        Sort `uniques` and shuffle `codes` to maintain the
        relationship.
    """
    ),
    size_hint=dedent(
        """\
    size_hint : int, optional
        Hint to the hashtable sizer.
    """
    ),
)
def factorize(
    values,
    sort: bool = False,
    use_na_sentinel: bool = True,
    size_hint: int | None = None,
) -> tuple[np.ndarray, np.ndarray | Index]:
    """
    Encode the object as an enumerated type or categorical variable.

    This method is useful for obtaining a numeric representation of an
    array when all that matters is identifying distinct values. `factorize`
    is available as both a top-level function :func:`pandas.factorize`,
    and as a method :meth:`Series.factorize` and :meth:`Index.factorize`.

    Parameters
    ----------
    {values}{sort}
    use_na_sentinel : bool, default True
        If True, the sentinel -1 will be used for NaN values. If False,
        NaN values will be encoded as non-negative integers and will not drop the
        NaN from the uniques of the values.

        .. versionadded:: 1.5.0
    {size_hint}\

    Returns
    -------
    codes : ndarray
        An integer ndarray that's an indexer into `uniques`.
        ``uniques.take(codes)`` will have the same values as `values`.
    uniques : ndarray, Index, or Categorical
        The unique valid values. When `values` is Categorical, `uniques`
        is a Categorical. When `values` is some other pandas object, an
        `Index` is returned. Otherwise, a 1-D ndarray is returned.

        .. note::

           Even if there's a missing value in `values`, `uniques` will
           *not* contain an entry for it.

    See Also
    --------
    cut : Discretize continuous-valued array.
    unique : Find the unique value in an array.

    Notes
    -----
    Reference :ref:`the user guide <reshaping.factorize>` for more examples.

    Examples
    --------
    These examples all show factorize as a top-level method like
    ``pd.factorize(values)``. The results are identical for methods like
    :meth:`Series.factorize`.

    >>> codes, uniques = pd.factorize(np.array(['b', 'b', 'a', 'c', 'b'], dtype="O"))
    >>> codes
    array([0, 0, 1, 2, 0])
    >>> uniques
    array(['b', 'a', 'c'], dtype=object)

    With ``sort=True``, the `uniques` will be sorted, and `codes` will be
    shuffled so that the relationship is the maintained.

    >>> codes, uniques = pd.factorize(np.array(['b', 'b', 'a', 'c', 'b'], dtype="O"),
    ...                               sort=True)
    >>> codes
    array([1, 1, 0, 2, 1])
    >>> uniques
    array(['a', 'b', 'c'], dtype=object)

    When ``use_na_sentinel=True`` (the default), missing values are indicated in
    the `codes` with the sentinel value ``-1`` and missing values are not
    included in `uniques`.

    >>> codes, uniques = pd.factorize(np.array(['b', None, 'a', 'c', 'b'], dtype="O"))
    >>> codes
    array([ 0, -1,  1,  2,  0])
    >>> uniques
    array(['b', 'a', 'c'], dtype=object)

    Thus far, we've only factorized lists (which are internally coerced to
    NumPy arrays). When factorizing pandas objects, the type of `uniques`
    will differ. For Categoricals, a `Categorical` is returned.

    >>> cat = pd.Categorical(['a', 'a', 'c'], categories=['a', 'b', 'c'])
    >>> codes, uniques = pd.factorize(cat)
    >>> codes
    array([0, 0, 1])
    >>> uniques
    ['a', 'c']
    Categories (3, object): ['a', 'b', 'c']

    Notice that ``'b'`` is in ``uniques.categories``, despite not being
    present in ``cat.values``.

    For all other pandas objects, an Index of the appropriate type is
    returned.

    >>> cat = pd.Series(['a', 'a', 'c'])
    >>> codes, uniques = pd.factorize(cat)
    >>> codes
    array([0, 0, 1])
    >>> uniques
    Index(['a', 'c'], dtype='object')

    If NaN is in the values, and we want to include NaN in the uniques of the
    values, it can be achieved by setting ``use_na_sentinel=False``.

    >>> values = np.array([1, 2, 1, np.nan])
    >>> codes, uniques = pd.factorize(values)  # default: use_na_sentinel=True
    >>> codes
    array([ 0,  1,  0, -1])
    >>> uniques
    array([1., 2.])

    >>> codes, uniques = pd.factorize(values, use_na_sentinel=False)
    >>> codes
    array([0, 1, 0, 2])
    >>> uniques
    array([ 1.,  2., nan])
    """
    # Implementation notes: This method is responsible for 3 things
    # 1.) coercing data to array-like (ndarray, Index, extension array)
    # 2.) factorizing codes and uniques
    # 3.) Maybe boxing the uniques in an Index
    #
    # Step 2 is dispatched to extension types (like Categorical). They are
    # responsible only for factorization. All data coercion, sorting and boxing
    # should happen here.
    if isinstance(values, (ABCIndex, ABCSeries)):
        return values.factorize(sort=sort, use_na_sentinel=use_na_sentinel)

    values = _ensure_arraylike(values, func_name="factorize")
    original = values

    if (
        isinstance(values, (ABCDatetimeArray, ABCTimedeltaArray))
        and values.freq is not None
    ):
        # The presence of 'freq' means we can fast-path sorting and know there
        #  aren't NAs
        codes, uniques = values.factorize(sort=sort)
        return codes, uniques

    elif not isinstance(values, np.ndarray):
        # i.e. ExtensionArray
        codes, uniques = values.factorize(use_na_sentinel=use_na_sentinel)

    else:
        values = np.asarray(values)  # convert DTA/TDA/MultiIndex

        if not use_na_sentinel and values.dtype == object:
            # factorize can now handle differentiating various types of null values.
            # These can only occur when the array has object dtype.
            # However, for backwards compatibility we only use the null for the
            # provided dtype. This may be revisited in the future, see GH#48476.
            null_mask = isna(values)
            if null_mask.any():
                na_value = na_value_for_dtype(values.dtype, compat=False)
                # Don't modify (potentially user-provided) array
                values = np.where(null_mask, na_value, values)

        codes, uniques = factorize_array(
            values,
            use_na_sentinel=use_na_sentinel,
            size_hint=size_hint,
        )

    if sort and len(uniques) > 0:
        uniques, codes = safe_sort(
            uniques,
            codes,
            use_na_sentinel=use_na_sentinel,
            assume_unique=True,
            verify=False,
        )

    uniques = _reconstruct_data(uniques, original.dtype, original)

    return codes, uniques


def value_counts_internal(
    values,
    sort: bool = True,
    ascending: bool = False,
    normalize: bool = False,
    bins=None,
    dropna: bool = True,
) -> Series:
    from pandas import (
        Index,
        Series,
    )

    index_name = getattr(values, "name", None)
    name = "proportion" if normalize else "count"

    if bins is not None:
        from pandas.core.reshape.tile import cut

        if isinstance(values, Series):
            values = values._values

        try:
            ii = cut(values, bins, include_lowest=True)
        except TypeError as err:
            raise TypeError("bins argument only works with numeric data.") from err

        # count, remove nulls (from the index), and but the bins
        result = ii.value_counts(dropna=dropna)
        result.name = name
        result = result[result.index.notna()]
        result.index = result.index.astype("interval")
        result = result.sort_index()

        # if we are dropna and we have NO values
        if dropna and (result._values == 0).all():
            result = result.iloc[0:0]

        # normalizing is by len of all (regardless of dropna)
        counts = np.array([len(ii)])

    else:
        if is_extension_array_dtype(values):
            # handle Categorical and sparse,
            result = Series(values, copy=False)._values.value_counts(dropna=dropna)
            result.name = name
            result.index.name = index_name
            counts = result._values
            if not isinstance(counts, np.ndarray):
                # e.g. ArrowExtensionArray
                counts = np.asarray(counts)

        elif isinstance(values, ABCMultiIndex):
            # GH49558
            levels = list(range(values.nlevels))
            result = (
                Series(index=values, name=name)
                .groupby(level=levels, dropna=dropna)
                .size()
            )
            result.index.names = values.names
            counts = result._values

        else:
            values = _ensure_arraylike(values, func_name="value_counts")
            keys, counts, _ = value_counts_arraylike(values, dropna)
            if keys.dtype == np.float16:
                keys = keys.astype(np.float32)

            # For backwards compatibility, we let Index do its normal type
            #  inference, _except_ for if if infers from object to bool.
            idx = Index(keys)
            if idx.dtype == bool and keys.dtype == object:
                idx = idx.astype(object)
            elif (
                idx.dtype != keys.dtype  # noqa: PLR1714  # # pylint: disable=R1714
                and idx.dtype != "string[pyarrow_numpy]"
            ):
                warnings.warn(
                    # GH#56161
                    "The behavior of value_counts with object-dtype is deprecated. "
                    "In a future version, this will *not* perform dtype inference "
                    "on the resulting index. To retain the old behavior, use "
                    "`result.index = result.index.infer_objects()`",
                    FutureWarning,
                    stacklevel=find_stack_level(),
                )
            idx.name = index_name

            result = Series(counts, index=idx, name=name, copy=False)

    if sort:
        result = result.sort_values(ascending=ascending)

    if normalize:
        result = result / counts.sum()

    return result


# Called once from SparseArray, otherwise could be private
def value_counts_arraylike(
    values: np.ndarray, dropna: bool, mask: npt.NDArray[np.bool_] | None = None
) -> tuple[ArrayLike, npt.NDArray[np.int64], int]:
    """
    Parameters
    ----------
    values : np.ndarray
    dropna : bool
    mask : np.ndarray[bool] or None, default None

    Returns
    -------
    uniques : np.ndarray
    counts : np.ndarray[np.int64]
    """
    original = values
    values = _ensure_data(values)

    keys, counts, na_counter = htable.value_count(values, dropna, mask=mask)

    if needs_i8_conversion(original.dtype):
        # datetime, timedelta, or period

        if dropna:
            mask = keys != iNaT
            keys, counts = keys[mask], counts[mask]

    res_keys = _reconstruct_data(keys, original.dtype, original)
    return res_keys, counts, na_counter


def duplicated(
    values: ArrayLike,
    keep: Literal["first", "last", False] = "first",
    mask: npt.NDArray[np.bool_] | None = None,
) -> npt.NDArray[np.bool_]:
    """
    Return boolean ndarray denoting duplicate values.

    Parameters
    ----------
    values : np.ndarray or ExtensionArray
        Array over which to check for duplicate values.
    keep : {'first', 'last', False}, default 'first'
        - ``first`` : Mark duplicates as ``True`` except for the first
          occurrence.
        - ``last`` : Mark duplicates as ``True`` except for the last
          occurrence.
        - False : Mark all duplicates as ``True``.
    mask : ndarray[bool], optional
        array indicating which elements to exclude from checking

    Returns
    -------
    duplicated : ndarray[bool]
    """
    values = _ensure_data(values)
    return htable.duplicated(values, keep=keep, mask=mask)


def mode(
    values: ArrayLike, dropna: bool = True, mask: npt.NDArray[np.bool_] | None = None
) -> ArrayLike:
    """
    Returns the mode(s) of an array.

    Parameters
    ----------
    values : array-like
        Array over which to check for duplicate values.
    dropna : bool, default True
        Don't consider counts of NaN/NaT.

    Returns
    -------
    np.ndarray or ExtensionArray
    """
    values = _ensure_arraylike(values, func_name="mode")
    original = values

    if needs_i8_conversion(values.dtype):
        # Got here with ndarray; dispatch to DatetimeArray/TimedeltaArray.
        values = ensure_wrapped_if_datetimelike(values)
        values = cast("ExtensionArray", values)
        return values._mode(dropna=dropna)

    values = _ensure_data(values)

    npresult, res_mask = htable.mode(values, dropna=dropna, mask=mask)
    if res_mask is not None:
        return npresult, res_mask  # type: ignore[return-value]

    try:
        npresult = np.sort(npresult)
    except TypeError as err:
        warnings.warn(
            f"Unable to sort modes: {err}",
            stacklevel=find_stack_level(),
        )

    result = _reconstruct_data(npresult, original.dtype, original)
    return result


def rank(
    values: ArrayLike,
    axis: AxisInt = 0,
    method: str = "average",
    na_option: str = "keep",
    ascending: bool = True,
    pct: bool = False,
) -> npt.NDArray[np.float64]:
    """
    Rank the values along a given axis.

    Parameters
    ----------
    values : np.ndarray or ExtensionArray
        Array whose values will be ranked. The number of dimensions in this
        array must not exceed 2.
    axis : int, default 0
        Axis over which to perform rankings.
    method : {'average', 'min', 'max', 'first', 'dense'}, default 'average'
        The method by which tiebreaks are broken during the ranking.
    na_option : {'keep', 'top'}, default 'keep'
        The method by which NaNs are placed in the ranking.
        - ``keep``: rank each NaN value with a NaN ranking
        - ``top``: replace each NaN with either +/- inf so that they
                   there are ranked at the top
    ascending : bool, default True
        Whether or not the elements should be ranked in ascending order.
    pct : bool, default False
        Whether or not to the display the returned rankings in integer form
        (e.g. 1, 2, 3) or in percentile form (e.g. 0.333..., 0.666..., 1).
    """
    is_datetimelike = needs_i8_conversion(values.dtype)
    values = _ensure_data(values)

    if values.ndim == 1:
        ranks = algos.rank_1d(
            values,
            is_datetimelike=is_datetimelike,
            ties_method=method,
            ascending=ascending,
            na_option=na_option,
            pct=pct,
        )
    elif values.ndim == 2:
        ranks = algos.rank_2d(
            values,
            axis=axis,
            is_datetimelike=is_datetimelike,
            ties_method=method,
            ascending=ascending,
            na_option=na_option,
            pct=pct,
        )
    else:
        raise TypeError("Array with ndim > 2 are not supported.")

    return ranks


# ---- #
# take #
# ---- #


def take(
    arr,
    indices: TakeIndexer,
    axis: AxisInt = 0,
    allow_fill: bool = False,
    fill_value=None,
):
    """
    Take elements from an array.

    Parameters
    ----------
    arr : array-like or scalar value
        Non array-likes (sequences/scalars without a dtype) are coerced
        to an ndarray.

        .. deprecated:: 2.1.0
            Passing an argument other than a numpy.ndarray, ExtensionArray,
            Index, or Series is deprecated.

    indices : sequence of int or one-dimensional np.ndarray of int
        Indices to be taken.
    axis : int, default 0
        The axis over which to select values.
    allow_fill : bool, default False
        How to handle negative values in `indices`.

        * False: negative values in `indices` indicate positional indices
          from the right (the default). This is similar to :func:`numpy.take`.

        * True: negative values in `indices` indicate
          missing values. These values are set to `fill_value`. Any other
          negative values raise a ``ValueError``.

    fill_value : any, optional
        Fill value to use for NA-indices when `allow_fill` is True.
        This may be ``None``, in which case the default NA value for
        the type (``self.dtype.na_value``) is used.

        For multi-dimensional `arr`, each *element* is filled with
        `fill_value`.

    Returns
    -------
    ndarray or ExtensionArray
        Same type as the input.

    Raises
    ------
    IndexError
        When `indices` is out of bounds for the array.
    ValueError
        When the indexer contains negative values other than ``-1``
        and `allow_fill` is True.

    Notes
    -----
    When `allow_fill` is False, `indices` may be whatever dimensionality
    is accepted by NumPy for `arr`.

    When `allow_fill` is True, `indices` should be 1-D.

    See Also
    --------
    numpy.take : Take elements from an array along an axis.

    Examples
    --------
    >>> import pandas as pd

    With the default ``allow_fill=False``, negative numbers indicate
    positional indices from the right.

    >>> pd.api.extensions.take(np.array([10, 20, 30]), [0, 0, -1])
    array([10, 10, 30])

    Setting ``allow_fill=True`` will place `fill_value` in those positions.

    >>> pd.api.extensions.take(np.array([10, 20, 30]), [0, 0, -1], allow_fill=True)
    array([10., 10., nan])

    >>> pd.api.extensions.take(
    ...     np.array([10, 20, 30]), [0, 0, -1], allow_fill=True, fill_value=-10
    ... )
    array([ 10,  10, -10])
    """
    if not isinstance(arr, (np.ndarray, ABCExtensionArray, ABCIndex, ABCSeries)):
        # GH#52981
        warnings.warn(
            "pd.api.extensions.take accepting non-standard inputs is deprecated "
            "and will raise in a future version. Pass either a numpy.ndarray, "
            "ExtensionArray, Index, or Series instead.",
            FutureWarning,
            stacklevel=find_stack_level(),
        )

    if not is_array_like(arr):
        arr = np.asarray(arr)

    indices = ensure_platform_int(indices)

    if allow_fill:
        # Pandas style, -1 means NA
        validate_indices(indices, arr.shape[axis])
        result = take_nd(
            arr, indices, axis=axis, allow_fill=True, fill_value=fill_value
        )
    else:
        # NumPy style
        result = arr.take(indices, axis=axis)
    return result


# ------------ #
# searchsorted #
# ------------ #


def searchsorted(
    arr: ArrayLike,
    value: NumpyValueArrayLike | ExtensionArray,
    side: Literal["left", "right"] = "left",
    sorter: NumpySorter | None = None,
) -> npt.NDArray[np.intp] | np.intp:
    """
    Find indices where elements should be inserted to maintain order.

    Find the indices into a sorted array `arr` (a) such that, if the
    corresponding elements in `value` were inserted before the indices,
    the order of `arr` would be preserved.

    Assuming that `arr` is sorted:

    ======  ================================
    `side`  returned index `i` satisfies
    ======  ================================
    left    ``arr[i-1] < value <= self[i]``
    right   ``arr[i-1] <= value < self[i]``
    ======  ================================

    Parameters
    ----------
    arr: np.ndarray, ExtensionArray, Series
        Input array. If `sorter` is None, then it must be sorted in
        ascending order, otherwise `sorter` must be an array of indices
        that sort it.
    value : array-like or scalar
        Values to insert into `arr`.
    side : {'left', 'right'}, optional
        If 'left', the index of the first suitable location found is given.
        If 'right', return the last such index.  If there is no suitable
        index, return either 0 or N (where N is the length of `self`).
    sorter : 1-D array-like, optional
        Optional array of integer indices that sort array a into ascending
        order. They are typically the result of argsort.

    Returns
    -------
    array of ints or int
        If value is array-like, array of insertion points.
        If value is scalar, a single integer.

    See Also
    --------
    numpy.searchsorted : Similar method from NumPy.
    """
    if sorter is not None:
        sorter = ensure_platform_int(sorter)

    if (
        isinstance(arr, np.ndarray)
        and arr.dtype.kind in "iu"
        and (is_integer(value) or is_integer_dtype(value))
    ):
        # if `arr` and `value` have different dtypes, `arr` would be
        # recast by numpy, causing a slow search.
        # Before searching below, we therefore try to give `value` the
        # same dtype as `arr`, while guarding against integer overflows.
        iinfo = np.iinfo(arr.dtype.type)
        value_arr = np.array([value]) if is_integer(value) else np.array(value)
        if (value_arr >= iinfo.min).all() and (value_arr <= iinfo.max).all():
            # value within bounds, so no overflow, so can convert value dtype
            # to dtype of arr
            dtype = arr.dtype
        else:
            dtype = value_arr.dtype

        if is_integer(value):
            # We know that value is int
            value = cast(int, dtype.type(value))
        else:
            value = pd_array(cast(ArrayLike, value), dtype=dtype)
    else:
        # E.g. if `arr` is an array with dtype='datetime64[ns]'
        # and `value` is a pd.Timestamp, we may need to convert value
        arr = ensure_wrapped_if_datetimelike(arr)

    # Argument 1 to "searchsorted" of "ndarray" has incompatible type
    # "Union[NumpyValueArrayLike, ExtensionArray]"; expected "NumpyValueArrayLike"
    return arr.searchsorted(value, side=side, sorter=sorter)  # type: ignore[arg-type]


# ---- #
# diff #
# ---- #

_diff_special = {"float64", "float32", "int64", "int32", "int16", "int8"}


def diff(arr, n: int, axis: AxisInt = 0):
    """
    difference of n between self,
    analogous to s-s.shift(n)

    Parameters
    ----------
    arr : ndarray or ExtensionArray
    n : int
        number of periods
    axis : {0, 1}
        axis to shift on
    stacklevel : int, default 3
        The stacklevel for the lost dtype warning.

    Returns
    -------
    shifted
    """

    # added a check on the integer value of period
    # see https://github.com/pandas-dev/pandas/issues/56607
    if not lib.is_integer(n):
        if not (is_float(n) and n.is_integer()):
            raise ValueError("periods must be an integer")
        n = int(n)
    na = np.nan
    dtype = arr.dtype

    is_bool = is_bool_dtype(dtype)
    if is_bool:
        op = operator.xor
    else:
        op = operator.sub

    if isinstance(dtype, NumpyEADtype):
        # NumpyExtensionArray cannot necessarily hold shifted versions of itself.
        arr = arr.to_numpy()
        dtype = arr.dtype

    if not isinstance(arr, np.ndarray):
        # i.e ExtensionArray
        if hasattr(arr, f"__{op.__name__}__"):
            if axis != 0:
                raise ValueError(f"cannot diff {type(arr).__name__} on axis={axis}")
            return op(arr, arr.shift(n))
        else:
            raise TypeError(
                f"{type(arr).__name__} has no 'diff' method. "
                "Convert to a suitable dtype prior to calling 'diff'."
            )

    is_timedelta = False
    if arr.dtype.kind in "mM":
        dtype = np.int64
        arr = arr.view("i8")
        na = iNaT
        is_timedelta = True

    elif is_bool:
        # We have to cast in order to be able to hold np.nan
        dtype = np.object_

    elif dtype.kind in "iu":
        # We have to cast in order to be able to hold np.nan

        # int8, int16 are incompatible with float64,
        # see https://github.com/cython/cython/issues/2646
        if arr.dtype.name in ["int8", "int16"]:
            dtype = np.float32
        else:
            dtype = np.float64

    orig_ndim = arr.ndim
    if orig_ndim == 1:
        # reshape so we can always use algos.diff_2d
        arr = arr.reshape(-1, 1)
        # TODO: require axis == 0

    dtype = np.dtype(dtype)
    out_arr = np.empty(arr.shape, dtype=dtype)

    na_indexer = [slice(None)] * 2
    na_indexer[axis] = slice(None, n) if n >= 0 else slice(n, None)
    out_arr[tuple(na_indexer)] = na

    if arr.dtype.name in _diff_special:
        # TODO: can diff_2d dtype specialization troubles be fixed by defining
        #  out_arr inside diff_2d?
        algos.diff_2d(arr, out_arr, n, axis, datetimelike=is_timedelta)
    else:
        # To keep mypy happy, _res_indexer is a list while res_indexer is
        #  a tuple, ditto for lag_indexer.
        _res_indexer = [slice(None)] * 2
        _res_indexer[axis] = slice(n, None) if n >= 0 else slice(None, n)
        res_indexer = tuple(_res_indexer)

        _lag_indexer = [slice(None)] * 2
        _lag_indexer[axis] = slice(None, -n) if n > 0 else slice(-n, None)
        lag_indexer = tuple(_lag_indexer)

        out_arr[res_indexer] = op(arr[res_indexer], arr[lag_indexer])

    if is_timedelta:
        out_arr = out_arr.view("timedelta64[ns]")

    if orig_ndim == 1:
        out_arr = out_arr[:, 0]
    return out_arr


# --------------------------------------------------------------------
# Helper functions


# Note: safe_sort is in algorithms.py instead of sorting.py because it is
#  low-dependency, is used in this module, and used private methods from
#  this module.
def safe_sort(
    values: Index | ArrayLike,
    codes: npt.NDArray[np.intp] | None = None,
    use_na_sentinel: bool = True,
    assume_unique: bool = False,
    verify: bool = True,
) -> AnyArrayLike | tuple[AnyArrayLike, np.ndarray]:
    """
    Sort ``values`` and reorder corresponding ``codes``.

    ``values`` should be unique if ``codes`` is not None.
    Safe for use with mixed types (int, str), orders ints before strs.

    Parameters
    ----------
    values : list-like
        Sequence; must be unique if ``codes`` is not None.
    codes : np.ndarray[intp] or None, default None
        Indices to ``values``. All out of bound indices are treated as
        "not found" and will be masked with ``-1``.
    use_na_sentinel : bool, default True
        If True, the sentinel -1 will be used for NaN values. If False,
        NaN values will be encoded as non-negative integers and will not drop the
        NaN from the uniques of the values.
    assume_unique : bool, default False
        When True, ``values`` are assumed to be unique, which can speed up
        the calculation. Ignored when ``codes`` is None.
    verify : bool, default True
        Check if codes are out of bound for the values and put out of bound
        codes equal to ``-1``. If ``verify=False``, it is assumed there
        are no out of bound codes. Ignored when ``codes`` is None.

    Returns
    -------
    ordered : AnyArrayLike
        Sorted ``values``
    new_codes : ndarray
        Reordered ``codes``; returned when ``codes`` is not None.

    Raises
    ------
    TypeError
        * If ``values`` is not list-like or if ``codes`` is neither None
        nor list-like
        * If ``values`` cannot be sorted
    ValueError
        * If ``codes`` is not None and ``values`` contain duplicates.
    """
    if not isinstance(values, (np.ndarray, ABCExtensionArray, ABCIndex)):
        raise TypeError(
            "Only np.ndarray, ExtensionArray, and Index objects are allowed to "
            "be passed to safe_sort as values"
        )

    sorter = None
    ordered: AnyArrayLike

    if (
        not isinstance(values.dtype, ExtensionDtype)
        and lib.infer_dtype(values, skipna=False) == "mixed-integer"
    ):
        ordered = _sort_mixed(values)
    else:
        try:
            sorter = values.argsort()
            ordered = values.take(sorter)
        except (TypeError, decimal.InvalidOperation):
            # Previous sorters failed or were not applicable, try `_sort_mixed`
            # which would work, but which fails for special case of 1d arrays
            # with tuples.
            if values.size and isinstance(values[0], tuple):
                # error: Argument 1 to "_sort_tuples" has incompatible type
                # "Union[Index, ExtensionArray, ndarray[Any, Any]]"; expected
                # "ndarray[Any, Any]"
                ordered = _sort_tuples(values)  # type: ignore[arg-type]
            else:
                ordered = _sort_mixed(values)

    # codes:

    if codes is None:
        return ordered

    if not is_list_like(codes):
        raise TypeError(
            "Only list-like objects or None are allowed to "
            "be passed to safe_sort as codes"
        )
    codes = ensure_platform_int(np.asarray(codes))

    if not assume_unique and not len(unique(values)) == len(values):
        raise ValueError("values should be unique if codes is not None")

    if sorter is None:
        # mixed types
        # error: Argument 1 to "_get_hashtable_algo" has incompatible type
        # "Union[Index, ExtensionArray, ndarray[Any, Any]]"; expected
        # "ndarray[Any, Any]"
        hash_klass, values = _get_hashtable_algo(values)  # type: ignore[arg-type]
        t = hash_klass(len(values))
        t.map_locations(values)
        # error: Argument 1 to "lookup" of "HashTable" has incompatible type
        # "ExtensionArray | ndarray[Any, Any] | Index | Series"; expected "ndarray"
        sorter = ensure_platform_int(t.lookup(ordered))  # type: ignore[arg-type]

    if use_na_sentinel:
        # take_nd is faster, but only works for na_sentinels of -1
        order2 = sorter.argsort()
        if verify:
            mask = (codes < -len(values)) | (codes >= len(values))
            codes[mask] = 0
        else:
            mask = None
        new_codes = take_nd(order2, codes, fill_value=-1)
    else:
        reverse_indexer = np.empty(len(sorter), dtype=int)
        reverse_indexer.put(sorter, np.arange(len(sorter)))
        # Out of bound indices will be masked with `-1` next, so we
        # may deal with them here without performance loss using `mode='wrap'`
        new_codes = reverse_indexer.take(codes, mode="wrap")

        if use_na_sentinel:
            mask = codes == -1
            if verify:
                mask = mask | (codes < -len(values)) | (codes >= len(values))

    if use_na_sentinel and mask is not None:
        np.putmask(new_codes, mask, -1)

    return ordered, ensure_platform_int(new_codes)


def _sort_mixed(values) -> AnyArrayLike:
    """order ints before strings before nulls in 1d arrays"""
    str_pos = np.array([isinstance(x, str) for x in values], dtype=bool)
    null_pos = np.array([isna(x) for x in values], dtype=bool)
    num_pos = ~str_pos & ~null_pos
    str_argsort = np.argsort(values[str_pos])
    num_argsort = np.argsort(values[num_pos])
    # convert boolean arrays to positional indices, then order by underlying values
    str_locs = str_pos.nonzero()[0].take(str_argsort)
    num_locs = num_pos.nonzero()[0].take(num_argsort)
    null_locs = null_pos.nonzero()[0]
    locs = np.concatenate([num_locs, str_locs, null_locs])
    return values.take(locs)


def _sort_tuples(values: np.ndarray) -> np.ndarray:
    """
    Convert array of tuples (1d) to array of arrays (2d).
    We need to keep the columns separately as they contain different types and
    nans (can't use `np.sort` as it may fail when str and nan are mixed in a
    column as types cannot be compared).
    """
    from pandas.core.internals.construction import to_arrays
    from pandas.core.sorting import lexsort_indexer

    arrays, _ = to_arrays(values, None)
    indexer = lexsort_indexer(arrays, orders=True)
    return values[indexer]


def union_with_duplicates(
    lvals: ArrayLike | Index, rvals: ArrayLike | Index
) -> ArrayLike | Index:
    """
    Extracts the union from lvals and rvals with respect to duplicates and nans in
    both arrays.

    Parameters
    ----------
    lvals: np.ndarray or ExtensionArray
        left values which is ordered in front.
    rvals: np.ndarray or ExtensionArray
        right values ordered after lvals.

    Returns
    -------
    np.ndarray or ExtensionArray
        Containing the unsorted union of both arrays.

    Notes
    -----
    Caller is responsible for ensuring lvals.dtype == rvals.dtype.
    """
    from pandas import Series

    with warnings.catch_warnings():
        # filter warning from object dtype inference; we will end up discarding
        # the index here, so the deprecation does not affect the end result here.
        warnings.filterwarnings(
            "ignore",
            "The behavior of value_counts with object-dtype is deprecated",
            category=FutureWarning,
        )
        l_count = value_counts_internal(lvals, dropna=False)
        r_count = value_counts_internal(rvals, dropna=False)
    l_count, r_count = l_count.align(r_count, fill_value=0)
    final_count = np.maximum(l_count.values, r_count.values)
    final_count = Series(final_count, index=l_count.index, dtype="int", copy=False)
    if isinstance(lvals, ABCMultiIndex) and isinstance(rvals, ABCMultiIndex):
        unique_vals = lvals.append(rvals).unique()
    else:
        if isinstance(lvals, ABCIndex):
            lvals = lvals._values
        if isinstance(rvals, ABCIndex):
            rvals = rvals._values
        # error: List item 0 has incompatible type "Union[ExtensionArray,
        # ndarray[Any, Any], Index]"; expected "Union[ExtensionArray,
        # ndarray[Any, Any]]"
        combined = concat_compat([lvals, rvals])  # type: ignore[list-item]
        unique_vals = unique(combined)
        unique_vals = ensure_wrapped_if_datetimelike(unique_vals)
    repeats = final_count.reindex(unique_vals).values
    return np.repeat(unique_vals, repeats)


def map_array(
    arr: ArrayLike,
    mapper,
    na_action: Literal["ignore"] | None = None,
) -> np.ndarray | ExtensionArray | Index:
    """
    Map values using an input mapping or function.

    Parameters
    ----------
    mapper : function, dict, or Series
        Mapping correspondence.
    na_action : {None, 'ignore'}, default None
        If 'ignore', propagate NA values, without passing them to the
        mapping correspondence.

    Returns
    -------
    Union[ndarray, Index, ExtensionArray]
        The output of the mapping function applied to the array.
        If the function returns a tuple with more than one element
        a MultiIndex will be returned.
    """
    if na_action not in (None, "ignore"):
        msg = f"na_action must either be 'ignore' or None, {na_action} was passed"
        raise ValueError(msg)

    # we can fastpath dict/Series to an efficient map
    # as we know that we are not going to have to yield
    # python types
    if is_dict_like(mapper):
        if isinstance(mapper, dict) and hasattr(mapper, "__missing__"):
            # If a dictionary subclass defines a default value method,
            # convert mapper to a lookup function (GH #15999).
            dict_with_default = mapper
            mapper = lambda x: dict_with_default[
                np.nan if isinstance(x, float) and np.isnan(x) else x
            ]
        else:
            # Dictionary does not have a default. Thus it's safe to
            # convert to an Series for efficiency.
            # we specify the keys here to handle the
            # possibility that they are tuples

            # The return value of mapping with an empty mapper is
            # expected to be pd.Series(np.nan, ...). As np.nan is
            # of dtype float64 the return value of this method should
            # be float64 as well
            from pandas import Series

            if len(mapper) == 0:
                mapper = Series(mapper, dtype=np.float64)
            else:
                mapper = Series(mapper)

    if isinstance(mapper, ABCSeries):
        if na_action == "ignore":
            mapper = mapper[mapper.index.notna()]

        # Since values were input this means we came from either
        # a dict or a series and mapper should be an index
        indexer = mapper.index.get_indexer(arr)
        new_values = take_nd(mapper._values, indexer)

        return new_values

    if not len(arr):
        return arr.copy()

    if isinstance(arr.dtype, np.dtype):
        ret_dtype = arr.dtype
    else:
        try:
            ret_dtype = arr._ndarray.dtype
        except AttributeError:
            ret_dtype = None

    # we must convert to python types
    values = arr.astype(object, copy=False)
    if na_action is None:
<<<<<<< HEAD
        ret = lib.map_infer(values, mapper, convert=convert)
    else:
        ret = lib.map_infer_mask(
            values, mapper, mask=isna(values).view(np.uint8), convert=convert
        )

    if ret.dtype == object and ret_dtype is not None:
        return ret.astype(ret_dtype, copy=False)

    return ret
=======
        return lib.map_infer(values, mapper)
    else:
        return lib.map_infer_mask(values, mapper, mask=isna(values).view(np.uint8))
>>>>>>> d2797268
<|MERGE_RESOLUTION|>--- conflicted
+++ resolved
@@ -1711,19 +1711,12 @@
     # we must convert to python types
     values = arr.astype(object, copy=False)
     if na_action is None:
-<<<<<<< HEAD
-        ret = lib.map_infer(values, mapper, convert=convert)
+        ret = lib.map_infer(values, mapper)
     else:
         ret = lib.map_infer_mask(
-            values, mapper, mask=isna(values).view(np.uint8), convert=convert
-        )
+            values, mapper, mask=isna(values).view(np.uint8))
 
     if ret.dtype == object and ret_dtype is not None:
         return ret.astype(ret_dtype, copy=False)
 
-    return ret
-=======
-        return lib.map_infer(values, mapper)
-    else:
-        return lib.map_infer_mask(values, mapper, mask=isna(values).view(np.uint8))
->>>>>>> d2797268
+    return ret