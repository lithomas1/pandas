--- conflicted
+++ resolved
@@ -21,19 +21,14 @@
 )
 from pandas._libs.arrays import NDArrayBacked
 from pandas._libs.lib import ensure_string_array
-<<<<<<< HEAD
-from pandas.compat import pa_version_under10p1
+from pandas.compat import (
+    HAS_PYARROW,
+    pa_version_under10p1,
+)
 from pandas.compat.numpy import (
     function as nv,
     np_version_gt2,
 )
-=======
-from pandas.compat import (
-    HAS_PYARROW,
-    pa_version_under10p1,
-)
-from pandas.compat.numpy import function as nv
->>>>>>> e4956ab4
 from pandas.util._decorators import doc
 
 from pandas.core.dtypes.base import (
@@ -569,18 +564,13 @@
         values = extract_array(values)
 
         if not isinstance(values, type(self)):
-<<<<<<< HEAD
             values = self._validate(values)
         super().__init__(values, copy=copy)
-        NDArrayBacked.__init__(self, self._ndarray, StringDtype(storage="python"))
-=======
-            self._validate()
         NDArrayBacked.__init__(
             self,
             self._ndarray,
             StringDtype(storage=self._storage, na_value=self._na_value),
         )
->>>>>>> e4956ab4
 
     def _validate(self, values) -> None:
         """Validate that we only store NA or strings."""
@@ -592,6 +582,7 @@
                 f"'{values.dtype}' dtype instead."
             )
         # Convert N/A values (if they exist to pd.NA
+        # TODO: maybe astype instead if input is a numpy string array
         lib.convert_nans_to_NA(values)
 
         # Cast to the faster native numpy StringDType in numpy 2.0
@@ -599,16 +590,10 @@
         if np_version_gt2:
             if not values.dtype.kind == "T":
                 values = values.astype(
-                    np.dtypes.StringDType(na_object=libmissing.NA, coerce=False)
+                    np.dtypes.StringDType(na_object=self._na_value, coerce=False)
                 )
 
         return values
-
-        # if self._ndarray.ndim > 2:
-        #     # Ravel if ndims > 2 b/c no cythonized version available
-        #     lib.convert_nans_to_NA(self._ndarray.ravel("K"))
-        # else:
-        #     lib.convert_nans_to_NA(self._ndarray)
 
     def _validate_scalar(self, value):
         # used by NDArrayBackedExtensionIndex.insert
@@ -656,7 +641,7 @@
         if np_version_gt2:
             if not result.dtype.kind == "T":
                 result = result.astype(
-                    np.dtypes.StringDType(na_object=libmissing.NA, coerce=False)
+                    np.dtypes.StringDType(na_object=na_value, coerce=False)
                 )
 
         # Manually creating new array avoids the validation step in the __init__, so is
@@ -695,21 +680,10 @@
         values[self.isna()] = None
         return pa.array(values, type=type, from_pandas=True)
 
-<<<<<<< HEAD
-    def _values_for_factorize(self) -> tuple[np.ndarray, None]:
-        arr = self._ndarray.copy()
-        if self._ndarray.dtype == object:
-            mask = self.isna()
-            arr[mask] = None
-            return arr, None
-        else:
-            return arr, libmissing.NA
-=======
     def _values_for_factorize(self) -> tuple[np.ndarray, libmissing.NAType | float]:  # type: ignore[override]
         arr = self._ndarray
 
         return arr, self.dtype.na_value
->>>>>>> e4956ab4
 
     def __setitem__(self, key, value) -> None:
         value = extract_array(value, extract_numpy=True)
@@ -862,8 +836,14 @@
         if isinstance(other, StringArray):
             other = other._ndarray
 
+        # TODO: masking shouldn't be required when numpy 2.0 is the min
+        # NaN operations will automatically propagate
         mask = isna(self) | isna(other)
         valid = ~mask
+
+        dtype = object
+        if np_version_gt2:
+            dtype = np.dtypes.StringDType(na_object=self.dtype.na_value, coerce=False)
 
         if not lib.is_scalar(other):
             if len(other) != len(self):
@@ -872,46 +852,21 @@
                     f"Lengths of operands do not match: {len(self)} != {len(other)}"
                 )
 
-<<<<<<< HEAD
-            other = np.asarray(other)
-            other = other[valid].astype(self._ndarray.dtype)
-
-        if op.__name__ in ops.ARITHMETIC_BINOPS:
-            dtype = object
-            if np_version_gt2:
-                dtype = np.dtypes.StringDType(na_object=libmissing.NA, coerce=False)
-            result = np.empty_like(self._ndarray, dtype=dtype)
-            result[mask] = libmissing.NA
-=======
             # for array-likes, first filter out NAs before converting to numpy
             if not is_array_like(other):
-                other = np.asarray(other)
+                other = np.asarray(other, dtype=dtype)
             other = other[valid]
-            other = np.asarray(other)
+            other = np.asarray(other, dtype=dtype)
 
         if op.__name__ in ops.ARITHMETIC_BINOPS:
-            result = np.empty_like(self._ndarray, dtype="object")
+            result = np.empty_like(self._ndarray, dtype=dtype)
             result[mask] = self.dtype.na_value
->>>>>>> e4956ab4
-            result[valid] = op(self._ndarray[valid], other)
+            res = op(self._ndarray[valid], other)
+            result[valid] = res
             return self._from_backing_data(result)
         else:
             # logical
             result = np.zeros(len(self._ndarray), dtype="bool")
-<<<<<<< HEAD
-            try:
-                result[valid] = op(self._ndarray[valid], other)
-            except TypeError:
-                if hasattr(other, "_ndarray"):
-                    other_type = other._ndarray.dtype
-                else:
-                    other_type = type(other)
-                raise TypeError(
-                    f"'{op.__name__}' operator not supported between "
-                    f"'{self._ndarray.dtype}' and '{other_type}'"
-                ) from None
-            return BooleanArray(result, mask)
-=======
             result[valid] = op(self._ndarray[valid], other)
             res_arr = BooleanArray(result, mask)
             if self.dtype.na_value is np.nan:
@@ -920,7 +875,6 @@
                 else:
                     return res_arr.to_numpy(np.bool_, na_value=False)
             return res_arr
->>>>>>> e4956ab4
 
     _arith_method = _cmp_method
 
@@ -929,18 +883,19 @@
     _storage = "python"
     _na_value = np.nan
 
-    def _validate(self) -> None:
+    def _validate(self, values) -> None:
         """Validate that we only store NaN or strings."""
-        if len(self._ndarray) and not lib.is_string_array(self._ndarray, skipna=True):
+        if len(values) and not lib.is_string_array(values, skipna=True):
             raise ValueError(
                 "StringArrayNumpySemantics requires a sequence of strings or NaN"
             )
-        if self._ndarray.dtype != "object":
+        if values.dtype != "object" and values.dtype.kind != "T":
             raise ValueError(
                 "StringArrayNumpySemantics requires a sequence of strings or NaN. Got "
-                f"'{self._ndarray.dtype}' dtype instead."
+                f"'{values.dtype}' dtype instead."
             )
         # TODO validate or force NA/None to NaN
+        return values
 
     @classmethod
     def _from_sequence(
