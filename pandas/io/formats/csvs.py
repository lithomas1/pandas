"""
Module for formatting output data into CSV files.
"""

from __future__ import annotations

from collections.abc import (
    Hashable,
    Iterable,
    Iterator,
    Sequence,
)
import csv as csvlib
import os
from typing import (
    IO,
    TYPE_CHECKING,
    Any,
    AnyStr,
    cast,
)

import numpy as np

from pandas._libs import writers as libwriters
<<<<<<< HEAD
from pandas.compat import (
    pa_version_under8p0,
    pa_version_under11p0,
)
from pandas.compat._optional import import_optional_dependency
=======
from pandas._typing import SequenceNotStr
>>>>>>> 55d78caa
from pandas.util._decorators import cache_readonly

from pandas.core.dtypes.generic import (
    ABCDatetimeIndex,
    ABCIndex,
    ABCMultiIndex,
    ABCPeriodIndex,
)
from pandas.core.dtypes.missing import notna

from pandas.core.indexes.api import Index

from pandas.io.common import get_handle

if TYPE_CHECKING:
    from pandas._typing import (
        CompressionOptions,
        FilePath,
        FloatFormatType,
        IndexLabel,
        StorageOptions,
        WriteBuffer,
        npt,
    )

    from pandas.io.formats.format import DataFrameFormatter


_DEFAULT_CHUNKSIZE_CELLS = 100_000


class CSVFormatter:
    cols: npt.NDArray[np.object_]

    def __init__(
        self,
        formatter: DataFrameFormatter,
        path_or_buf: FilePath | WriteBuffer[str] | WriteBuffer[bytes] = "",
        engine: str = "python",
        sep: str = ",",
        cols: Sequence[Hashable] | None = None,
        index_label: IndexLabel | None = None,
        mode: str = "w",
        encoding: str | None = None,
        errors: str = "strict",
        compression: CompressionOptions = "infer",
        quoting: int | None = None,
        lineterminator: str | None = "\n",
        chunksize: int | None = None,
        quotechar: str | None = '"',
        date_format: str | None = None,
        doublequote: bool = True,
        escapechar: str | None = None,
        storage_options: StorageOptions | None = None,
    ) -> None:
        self.fmt = formatter

        self.obj = self.fmt.frame

        self.filepath_or_buffer = path_or_buf
        self.engine = engine
        self.encoding = encoding
        self.compression: CompressionOptions = compression
        self.mode = mode
        self.storage_options = storage_options

        self.sep = sep
        self.index_label = self._initialize_index_label(index_label)
        self.errors = errors
        self.quoting = quoting or csvlib.QUOTE_MINIMAL
        self.quotechar = self._initialize_quotechar(quotechar)
        self.doublequote = doublequote
        self.escapechar = escapechar
        self.lineterminator = lineterminator or os.linesep
        self.date_format = date_format
        self.cols = self._initialize_columns(cols)
        self.chunksize = self._initialize_chunksize(chunksize)

    @property
    def na_rep(self) -> str:
        return self.fmt.na_rep

    @property
    def float_format(self) -> FloatFormatType | None:
        return self.fmt.float_format

    @property
    def decimal(self) -> str:
        return self.fmt.decimal

    @property
    def header(self) -> bool | SequenceNotStr[str]:
        return self.fmt.header

    @property
    def index(self) -> bool:
        return self.fmt.index

    def _initialize_index_label(self, index_label: IndexLabel | None) -> IndexLabel:
        if index_label is not False:
            if index_label is None:
                return self._get_index_label_from_obj()
            elif not isinstance(index_label, (list, tuple, np.ndarray, ABCIndex)):
                # given a string for a DF with Index
                return [index_label]
        return index_label

    def _get_index_label_from_obj(self) -> Sequence[Hashable]:
        if isinstance(self.obj.index, ABCMultiIndex):
            return self._get_index_label_multiindex()
        else:
            return self._get_index_label_flat()

    def _get_index_label_multiindex(self) -> Sequence[Hashable]:
        return [name or "" for name in self.obj.index.names]

    def _get_index_label_flat(self) -> Sequence[Hashable]:
        index_label = self.obj.index.name
        return [""] if index_label is None else [index_label]

    def _initialize_quotechar(self, quotechar: str | None) -> str | None:
        if self.quoting != csvlib.QUOTE_NONE:
            # prevents crash in _csv
            return quotechar
        return None

    @property
    def has_mi_columns(self) -> bool:
        return bool(isinstance(self.obj.columns, ABCMultiIndex))

    def _initialize_columns(
        self, cols: Iterable[Hashable] | None
    ) -> npt.NDArray[np.object_]:
        # validate mi options
        if self.has_mi_columns:
            if cols is not None:
                msg = "cannot specify cols with a MultiIndex on the columns"
                raise TypeError(msg)

        if cols is not None:
            if isinstance(cols, ABCIndex):
                cols = cols._get_values_for_csv(**self._number_format)
            else:
                cols = list(cols)
            self.obj = self.obj.loc[:, cols]

        # update columns to include possible multiplicity of dupes
        # and make sure cols is just a list of labels
        new_cols = self.obj.columns
        return new_cols._get_values_for_csv(**self._number_format)

    def _initialize_chunksize(self, chunksize: int | None) -> int:
        if chunksize is None:
            return (_DEFAULT_CHUNKSIZE_CELLS // (len(self.cols) or 1)) or 1
        return int(chunksize)

    @property
    def _number_format(self) -> dict[str, Any]:
        """Dictionary used for storing number formatting settings."""
        return {
            "na_rep": self.na_rep,
            "float_format": self.float_format,
            "date_format": self.date_format,
            "quoting": self.quoting,
            "decimal": self.decimal,
        }

    @cache_readonly
    def data_index(self) -> Index:
        data_index = self.obj.index
        if (
            isinstance(data_index, (ABCDatetimeIndex, ABCPeriodIndex))
            and self.date_format is not None
        ):
            data_index = Index(
                [x.strftime(self.date_format) if notna(x) else "" for x in data_index]
            )
        elif isinstance(data_index, ABCMultiIndex):
            data_index = data_index.remove_unused_levels()
        return data_index

    @property
    def nlevels(self) -> int:
        if self.index:
            return getattr(self.data_index, "nlevels", 1)
        else:
            return 0

    @property
    def _has_aliases(self) -> bool:
        return isinstance(self.header, (tuple, list, np.ndarray, ABCIndex))

    @property
    def _need_to_save_header(self) -> bool:
        return bool(self._has_aliases or self.header)

    @property
    def write_cols(self) -> SequenceNotStr[Hashable]:
        if self._has_aliases:
            assert not isinstance(self.header, bool)
            if len(self.header) != len(self.cols):
                raise ValueError(
                    f"Writing {len(self.cols)} cols but got {len(self.header)} aliases"
                )
            return self.header
        else:
            # self.cols is an ndarray derived from Index._get_values_for_csv,
            #  so its entries are strings, i.e. hashable
            return cast(SequenceNotStr[Hashable], self.cols)

    @property
    def encoded_labels(self) -> list[Hashable]:
        encoded_labels: list[Hashable] = []

        if self.index and self.index_label:
            assert isinstance(self.index_label, Sequence)
            encoded_labels = list(self.index_label)

        if not self.has_mi_columns or self._has_aliases:
            encoded_labels += list(self.write_cols)

        return encoded_labels

    def save(self) -> None:
        """
        Create the writer & save.
        """
        # apply compression and byte/text conversion
        with get_handle(
            self.filepath_or_buffer,
            self.mode,
            encoding=self.encoding,
            errors=self.errors,
            compression=self.compression,
            storage_options=self.storage_options,
            # pyarrow engine exclusively writes bytes
            is_text=self.engine == "python",
        ) as handles:
            # Note: self.encoding is irrelevant here

            # This is a mypy bug?
            # error: Cannot infer type argument 1 of "_save" of "CSVFormatter"  [misc]
            self._save(handles.handle)  # type: ignore[misc]

    def _save_pyarrow(self, handle: IO[AnyStr]) -> None:
        pa = import_optional_dependency("pyarrow")
        pa_csv = import_optional_dependency("pyarrow.csv")
        # Convert index to column and rename name to empty string
        # since we serialize the index as basically a column with no name
        # TODO: this won't work for multi-indexes (without names)
        obj = self.obj
        if self.index:
            new_names = [
                label if label is not None else "" for label in self.obj.index.names
            ]
            obj = self.obj.reset_index(names=new_names)

        table = pa.Table.from_pandas(obj)

        # Map quoting arg to pyarrow equivalents
        if self.quoting == csvlib.QUOTE_MINIMAL:
            pa_quoting = "needed"
        elif self.quoting == csvlib.QUOTE_ALL:
            # TODO: Is this a 1-1 mapping?
            # This doesn't quote nulls, check if Python does this
            pa_quoting = "all_valid"
        elif self.quoting == csvlib.QUOTE_NONE:
            pa_quoting = "none"
        else:
            raise NotImplementedError(
                f"Quoting option {self.quoting} is not supported with engine='pyarrow'"
            )

        kwargs: dict[str, Any] = {
            "include_header": self._need_to_save_header,
            "batch_size": self.chunksize,
        }

        if not pa_version_under8p0:
            kwargs["delimiter"] = self.sep

        if not pa_version_under11p0:
            kwargs["quoting_style"] = pa_quoting

        write_options = pa_csv.WriteOptions(**kwargs)
        pa_csv.write_csv(table, handle, write_options)

    def _save(self, handle: IO[AnyStr]) -> None:
        if self.engine == "pyarrow":
            self._save_pyarrow(handle)
        else:
            self.writer = csvlib.writer(
                handle,
                lineterminator=self.lineterminator,
                delimiter=self.sep,
                quoting=self.quoting,
                doublequote=self.doublequote,
                escapechar=self.escapechar,
                quotechar=self.quotechar,
            )
            if self._need_to_save_header:
                self._save_header()
            self._save_body()

    def _save_header(self) -> None:
        if not self.has_mi_columns or self._has_aliases:
            self.writer.writerow(self.encoded_labels)
        else:
            for row in self._generate_multiindex_header_rows():
                self.writer.writerow(row)

    def _generate_multiindex_header_rows(self) -> Iterator[list[Hashable]]:
        columns = self.obj.columns
        for i in range(columns.nlevels):
            # we need at least 1 index column to write our col names
            col_line = []
            if self.index:
                # name is the first column
                col_line.append(columns.names[i])

                if isinstance(self.index_label, list) and len(self.index_label) > 1:
                    col_line.extend([""] * (len(self.index_label) - 1))

            col_line.extend(columns._get_level_values(i))
            yield col_line

        # Write out the index line if it's not empty.
        # Otherwise, we will print out an extraneous
        # blank line between the mi and the data rows.
        if self.encoded_labels and set(self.encoded_labels) != {""}:
            yield self.encoded_labels + [""] * len(columns)

    def _save_body(self) -> None:
        nrows = len(self.data_index)
        chunks = (nrows // self.chunksize) + 1
        for i in range(chunks):
            start_i = i * self.chunksize
            end_i = min(start_i + self.chunksize, nrows)
            if start_i >= end_i:
                break
            self._save_chunk(start_i, end_i)

    def _save_chunk(self, start_i: int, end_i: int) -> None:
        # create the data for a chunk
        slicer = slice(start_i, end_i)
        df = self.obj.iloc[slicer]

        res = df._get_values_for_csv(**self._number_format)
        data = list(res._iter_column_arrays())

        ix = self.data_index[slicer]._get_values_for_csv(**self._number_format)
        libwriters.write_csv_rows(
            data,
            ix,
            self.nlevels,
            self.cols,
            self.writer,
        )<|MERGE_RESOLUTION|>--- conflicted
+++ resolved
@@ -23,15 +23,8 @@
 import numpy as np
 
 from pandas._libs import writers as libwriters
-<<<<<<< HEAD
-from pandas.compat import (
-    pa_version_under8p0,
-    pa_version_under11p0,
-)
 from pandas.compat._optional import import_optional_dependency
-=======
 from pandas._typing import SequenceNotStr
->>>>>>> 55d78caa
 from pandas.util._decorators import cache_readonly
 
 from pandas.core.dtypes.generic import (
