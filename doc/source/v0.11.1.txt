.. _whatsnew_0111:

v0.11.1 (??)
------------------------

This is a minor release from 0.11.0 and includes several new features and
enhancements along with a large number of bug fixes.

API changes
~~~~~~~~~~~

  - Fix modulo and integer division on Series,DataFrames to act similary to ``float`` dtypes to return 
    ``np.nan`` or ``np.inf`` as appropriate (GH3590_). This correct a numpy bug that treats ``integer``
    and ``float`` dtypes differently.

    .. ipython:: python

        p = DataFrame({ 'first' : [3,4,5,8], 'second' : [0,0,0,3] })
        p % 0
        p % p
        p / p
        p / 0

  - Add ``squeeze`` keyword to ``groupby`` to allow reduction from 
    DataFrame -> Series if groups are unique. This is a Regression from 0.10.1.
    We are reverting back to the prior behavior. This means groupby will return the 
    same shaped objects whether the groups are unique or not. revert on (GH2893_) 
    with (GH3596_).

    .. ipython:: python

        df2 = DataFrame([{"val1": 1, "val2" : 20}, {"val1":1, "val2": 19}, 
                         {"val1":1, "val2": 27}, {"val1":1, "val2": 12}])
        def func(dataf):
            return dataf["val2"]  - dataf["val2"].mean()

        # squeezing the result frame to a series (because we have unique groups)
        df2.groupby("val1", squeeze=True).apply(func)

        # no squeezing (the default, and behavior in 0.10.1)
        df2.groupby("val1").apply(func)

  - Raise on ``iloc`` when boolean indexing with a label based indexer mask
    e.g. a boolean Series, even with integer labels, will raise. Since ``iloc``
    is purely positional based, the labels on the Series are not alignable (GH3631_)

    This case is rarely used, and there are plently of alternatives. This preserves the
    ``iloc`` API to be *purely* positional based.

    .. ipython:: python

       df = DataFrame(range(5), list('ABCDE'), columns=['a'])
       mask = (df.a%2 == 0)
       mask

       # this is what you should use
       df.loc[mask]

       # this will work as well
       df.iloc[mask.values]

    ``df.iloc[mask]`` will raise a ``ValueError``

  - The ``raise_on_error`` argument to plotting functions is removed. Instead,
    plotting functions raise a ``TypeError`` when the ``dtype`` of the object
    is ``object`` to remind you to avoid ``object`` arrays whenever possible
    and thus you should cast to an appropriate numeric dtype if you need to
    plot something.

  - ``DataFrame.interpolate()`` is now deprecated. Please use
    ``DataFrame.fillna()`` and ``DataFrame.replace()`` instead. (GH3582_,
    GH3675_, GH3676_)


Enhancements
~~~~~~~~~~~~

  - ``pd.read_html()`` can now parse HTML strings, files or urls and return
    DataFrames, courtesy of @cpcloud. (GH3477_, GH3605_, GH3606_, GH3616_).
    It works with a *single* parser backend: BeautifulSoup4 + html5lib

    - You can use ``pd.read_html()`` to read the output from ``DataFrame.to_html()`` like so

    .. ipython :: python

        df = DataFrame({'a': range(3), 'b': list('abc')})
        print df
        html = df.to_html()
        alist = pd.read_html(html, infer_types=True, index_col=0)
        print df == alist[0]

    Note that ``alist`` here is a Python ``list`` so ``pd.read_html()`` and
    ``DataFrame.to_html()`` are not inverses.

    - ``pd.read_html()`` no longer performs hard conversion of date strings
      (GH3656_).

  - ``HDFStore``

    - will retain index attributes (freq,tz,name) on recreation (GH3499_)
    - will warn with a AttributeConflictWarning if you are attempting to append
      an index with a different frequency than the existing, or attempting
      to append an index with a different name than the existing
    - support datelike columns with a timezone as data_columns (GH2852_)

  - ``fillna`` methods now raise a ``TypeError`` if the ``value`` parameter is
    a list or tuple.

  - Added module for reading and writing Stata files: pandas.io.stata (GH1512_)

  - ``DataFrame.replace()`` now allows regular expressions on contained
    ``Series`` with object dtype. See the examples section in the regular docs
    :ref:`Replacing via String Expression <missing_data.replace_expression>`

    For example you can do

    .. ipython :: python

        df = DataFrame({'a': list('ab..'), 'b': [1, 2, 3, 4]})
        df.replace(regex=r'\s*\.\s*', value=nan)

    to replace all occurrences of the string ``'.'`` with zero or more
    instances of surrounding whitespace with ``NaN``.

    Regular string replacement still works as expected. For example, you can do

    .. ipython :: python

        df.replace('.', nan)

    to replace all occurrences of the string ``'.'`` with ``NaN``.

  - ``Series.str`` now supports iteration (GH3638_). You can iterate over the
    individual elements of each string in the ``Series``. Each iteration yields
    yields a ``Series`` with either a single character at each index of the
    original ``Series`` or ``NaN``. For example,

    .. ipython:: python

        strs = 'go', 'bow', 'joe', 'slow'
        ds = Series(strs)

        for s in ds.str:
            print s

        s
        s.dropna().values.item() == 'w'

    The last element yielded by the iterator will be a ``Series`` containing
    the last element of the longest string in the ``Series`` with all other
    elements being ``NaN``. Here since ``'slow'`` is the longest string
    and there are no other strings with the same length ``'w'`` is the only
    non-null string in the yielded ``Series``.

  - Multi-index column support for reading and writing csvs

    - The ``header`` option in ``read_csv`` now accepts a
      list of the rows from which to read the index.

    - The option, ``tupleize_cols`` can now be specified in both ``to_csv`` and
      ``read_csv``, to provide compatiblity for the pre 0.11.1 behavior of
      writing and reading multi-index columns via a list of tuples. The default in
      0.11.1 is to write lists of tuples and *not* interpret list of tuples as a 
      multi-index column.  

      Note: The default behavior in 0.11.1 remains unchanged, but starting with 0.12,
      the default *to* write and read multi-index columns will be in the new 
      format. (GH3571_, GH1651_, GH3141_)

    - If an ``index_col`` is not specified (e.g. you don't have an index, or wrote it
      with ``df.to_csv(..., index=False``), then any ``names`` on the columns index will 
      be *lost*.

    .. ipython:: python

       from pandas.util.testing import makeCustomDataframe as mkdf
       df = mkdf(5,3,r_idx_nlevels=2,c_idx_nlevels=4)
       df.to_csv('mi.csv',tupleize_cols=False)
       print open('mi.csv').read()
       pd.read_csv('mi.csv',header=[0,1,2,3],index_col=[0,1],tupleize_cols=False)

    .. ipython:: python
       :suppress:

       import os
       os.remove('mi.csv')

  - ``pd.melt()`` now accepts the optional parameters ``var_name`` and ``value_name``
    to specify custom column names of the returned DataFrame.

  - Plotting functions now raise a ``TypeError`` before trying to plot anything
    if the associated objects have have a ``dtype`` of ``object`` (GH1818_,
    GH3572_).  This happens before any drawing takes place which elimnates any
    spurious plots from showing up.

Bug Fixes
~~~~~~~~~

  - Non-unique index support clarified (GH3468_).

    - Fix assigning a new index to a duplicate index in a DataFrame would fail (GH3468_)
    - Fix construction of a DataFrame with a duplicate index
    - ref_locs support to allow duplicative indices across dtypes,
      allows iget support to always find the index (even across dtypes) (GH2194_)
    - applymap on a DataFrame with a non-unique index now works
      (removed warning) (GH2786_), and fix (GH3230_)
    - Fix to_csv to handle non-unique columns (GH3495_)
    - Duplicate indexes with getitem will return items in the correct order (GH3455_, GH3457_)
      and handle missing elements like unique indices (GH3561_)
    - Duplicate indexes with and empty DataFrame.from_records will return a correct frame (GH3562_)
    - Concat to produce a non-unique columns when duplicates are across dtypes is fixed (GH3602_)

<<<<<<< HEAD
=======
    For example you can do

    .. ipython :: python

        df = DataFrame({'a': list('ab..'), 'b': [1, 2, 3, 4]})
        df.replace(regex=r'\s*\.\s*', value=nan)

    to replace all occurrences of the string ``'.'`` with zero or more
    instances of surrounding whitespace with ``NaN``.

    Regular string replacement still works as expected. For example, you can do

    .. ipython :: python

        df.replace('.', nan)

    to replace all occurrences of the string ``'.'`` with ``NaN``.

  - ``DataFrame.from_records`` did not accept empty recarrays (GH3682_)

>>>>>>> cec9401a
See the `full release notes
<https://github.com/pydata/pandas/blob/master/RELEASE.rst>`__ or issue tracker
on GitHub for a complete list.

.. _GH3468: https://github.com/pydata/pandas/issues/3468
.. _GH2194: https://github.com/pydata/pandas/issues/2194
.. _GH2786: https://github.com/pydata/pandas/issues/2786
.. _GH3230: https://github.com/pydata/pandas/issues/3230
.. _GH3495: https://github.com/pydata/pandas/issues/3495
.. _GH3455: https://github.com/pydata/pandas/issues/3455
.. _GH3457: https://github.com/pydata/pandas/issues/3457
.. _GH3561: https://github.com/pydata/pandas/issues/3561
.. _GH3562: https://github.com/pydata/pandas/issues/3562
.. _GH3602: https://github.com/pydata/pandas/issues/3602
.. _GH2437: https://github.com/pydata/pandas/issues/2437
.. _GH2852: https://github.com/pydata/pandas/issues/2852
.. _GH3477: https://github.com/pydata/pandas/issues/3477
.. _GH3492: https://github.com/pydata/pandas/issues/3492
.. _GH3499: https://github.com/pydata/pandas/issues/3499
.. _GH2893: https://github.com/pydata/pandas/issues/2893
.. _GH3596: https://github.com/pydata/pandas/issues/3596
.. _GH3590: https://github.com/pydata/pandas/issues/3590
.. _GH3435: https://github.com/pydata/pandas/issues/3435
.. _GH1512: https://github.com/pydata/pandas/issues/1512
.. _GH2285: https://github.com/pydata/pandas/issues/2285
.. _GH3631: https://github.com/pydata/pandas/issues/3631
.. _GH3571: https://github.com/pydata/pandas/issues/3571
.. _GH1651: https://github.com/pydata/pandas/issues/1651
.. _GH3141: https://github.com/pydata/pandas/issues/3141
.. _GH3638: https://github.com/pydata/pandas/issues/3638
.. _GH3616: https://github.com/pydata/pandas/issues/3616
.. _GH3605: https://github.com/pydata/pandas/issues/3605
.. _GH3606: https://github.com/pydata/pandas/issues/3606
.. _GH3656: https://github.com/pydata/pandas/issues/3656
.. _GH1818: https://github.com/pydata/pandas/issues/1818
.. _GH3572: https://github.com/pydata/pandas/issues/3572
.. _GH3582: https://github.com/pydata/pandas/issues/3582
.. _GH3676: https://github.com/pydata/pandas/issues/3676
.. _GH3675: https://github.com/pydata/pandas/issues/3675
.. _GH3682: https://github.com/pydata/pandas/issues/3682<|MERGE_RESOLUTION|>--- conflicted
+++ resolved
@@ -210,8 +210,6 @@
     - Duplicate indexes with and empty DataFrame.from_records will return a correct frame (GH3562_)
     - Concat to produce a non-unique columns when duplicates are across dtypes is fixed (GH3602_)
 
-<<<<<<< HEAD
-=======
     For example you can do
 
     .. ipython :: python
@@ -232,7 +230,6 @@
 
   - ``DataFrame.from_records`` did not accept empty recarrays (GH3682_)
 
->>>>>>> cec9401a
 See the `full release notes
 <https://github.com/pydata/pandas/blob/master/RELEASE.rst>`__ or issue tracker
 on GitHub for a complete list.
